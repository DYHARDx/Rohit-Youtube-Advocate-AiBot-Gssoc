--- conflicted
+++ resolved
@@ -1,13 +1,10 @@
-<<<<<<< HEAD
+
 /* ===== NAVBAR COMPONENT ===== */
 .navbar {
   --navbar-padding-x: 32px;
   --navbar-padding-y: 16px;
   
-=======
-/* ===== NAVBAR STYLES - UPDATED VERSION ===== */
-.navbar-container {
->>>>>>> 1defcce4
+
   display: flex;
   justify-content: space-between;
   align-items: center;
@@ -19,26 +16,21 @@
   /* Enhanced styling for better visual hierarchy */
 }
 
-<<<<<<< HEAD
-/* Logo Styles */
-.logo {
-=======
+
 /* Logo styling component */
 .brand-logo {
->>>>>>> 1defcce4
+
   font-size: 1.5rem;
   font-weight: bold;
   color: var(--primary-accent);
   /* Logo styling remains consistent */
 }
 
-<<<<<<< HEAD
+
 /* Navigation Links */
 .nav-links {
-=======
-/* Navigation links container */
-.navigation-links {
->>>>>>> 1defcce4
+
+
   list-style: none;
   display: flex;
   gap: 1.5rem;
@@ -50,11 +42,9 @@
   color: var(--main-text-color);
   text-decoration: none;
   font-weight: 500;
-<<<<<<< HEAD
+
   transition: color 0.2s ease-in-out;
-=======
-  transition: color 0.2s ease; /* Added smooth transition */
->>>>>>> 1defcce4
+ain
 }
 
 .navigation-links li a:hover {
@@ -62,10 +52,7 @@
   transform: translateY(-1px); /* Subtle hover effect */
 }
 
-<<<<<<< HEAD
-/* Theme Toggle Button */
-.theme-toggle-nav {
-=======
+
 /* Main content area styling */
 .main-content-area {
   padding: 2rem;
@@ -74,17 +61,15 @@
 
 /* Theme toggle button in navigation */
 .theme-switcher {
->>>>>>> 1defcce4
+
   background: none;
   border: none;
   cursor: pointer;
   font-size: 1.6rem;
   color: var(--main-text-color);
-<<<<<<< HEAD
+6
   transition: color 0.2s ease-in-out;
-=======
-  transition: all 0.3s ease; /* Enhanced transition */
->>>>>>> 1defcce4
+
 }
 
 .theme-switcher:hover {
@@ -92,15 +77,12 @@
   transform: scale(1.1); /* Added scale effect */
 }
 
-<<<<<<< HEAD
+
 /* Hamburger Menu */
 .hamburger {
   --hamburger-size: 2rem;
   
-=======
-/* Mobile menu hamburger icon */
-.mobile-menu-toggle {
->>>>>>> 1defcce4
+
   display: none;
   font-size: var(--hamburger-size);
   background: none;
@@ -108,11 +90,9 @@
   color: var(--main-text-color);
   cursor: pointer;
   z-index: 201;
-<<<<<<< HEAD
+
   transition: color 0.2s ease-in-out;
-=======
-  /* Mobile menu trigger */
->>>>>>> 1defcce4
+ain
 }
 
 .mobile-menu-toggle:hover {
@@ -120,7 +100,7 @@
   transform: rotate(90deg); /* Added rotation effect */
 }
 
-<<<<<<< HEAD
+
 /* Main Content Area */
 .main-content {
   padding: 2rem;
@@ -134,23 +114,17 @@
   }
   
   .hamburger {
-=======
-/* ===== RESPONSIVE DESIGN - MOBILE OPTIMIZATION ===== */
-@media (max-width: 768px) {
-  .mobile-menu-toggle {
->>>>>>> 1defcce4
+
     display: block;
     /* Show hamburger on mobile */
   }
 
-<<<<<<< HEAD
+
   .nav-links {
     --mobile-nav-width: 250px;
     --mobile-nav-padding: 2rem;
     
-=======
-  .navigation-links {
->>>>>>> 1defcce4
+
     position: fixed;
     top: 0;
     right: -100%;
@@ -188,7 +162,6 @@
   }
 }
 
-<<<<<<< HEAD
 /* ===== ACCESSIBILITY ENHANCEMENTS ===== */
 @media (prefers-reduced-motion: reduce) {
   .nav-links,
@@ -206,10 +179,5 @@
   .hamburger:hover {
     text-decoration: underline;
   }
-=======
-/* Placeholder for future enhancements */
-.future-enhancement {
-  /* This section reserved for additional features */
-  opacity: 0; /* Hidden placeholder */
->>>>>>> 1defcce4
+
 }