--- conflicted
+++ resolved
@@ -89,10 +89,7 @@
 .footer-section ul a:focus {
   outline: 2px solid var(--accent-color);
   outline-offset: 2px;
-<<<<<<< HEAD
-=======
   border-radius: 2px;
->>>>>>> dcd8af4f
 }
 
 .social-links {
@@ -114,12 +111,7 @@
   color: var(--accent-color);
   transition: all 0.3s ease;
   text-decoration: none;
-<<<<<<< HEAD
-  outline: 2px solid transparent;
-  outline-offset: 2px;
-=======
-
->>>>>>> dcd8af4f
+
 }
 
 .social-links a:hover {
@@ -170,49 +162,14 @@
   color: var(--secondary-text-color);
   text-decoration: none;
   font-size: 0.9rem;
-<<<<<<< HEAD
-  transition: color 0.3s ease;
-  border-radius: 4px;
-  padding: 0.25rem 0.5rem;
-  outline: 2px solid transparent;
-  outline-offset: 2px;
-=======
-  transition: all 0.3s ease;
->>>>>>> dcd8af4f
+  transition: all 0.3s ease;
 }
 
 .footer-links a:hover {
   color: var(--primary-accent);
 }
 
-<<<<<<< HEAD
-.footer-links a:focus {
-  outline: 2px solid var(--accent-color);
-  outline-offset: 2px;
-}
-
-/* Dark theme adjustments */
-.dark .footer {
-  --bg-color: #1a1a1a;
-  --text-color: #ffffff;
-  --text-secondary: #b0b0b0;
-  --accent-color: #4a9eff;
-  --border-color: #333;
-}
-
-/* Light theme adjustments */
-.light .footer {
-  --bg-color: #ffffff;
-  --text-color: #333333;
-  --text-secondary: #666666;
-  --accent-color: #2563eb;
-  --border-color: #e5e5e5;
-}
-
-/* Responsive design */
-=======
 /* Responsive design improvements */
->>>>>>> dcd8af4f
 @media (max-width: 768px) {
   .footer {
     padding: 2rem 0 1rem;
@@ -292,8 +249,4 @@
     height: 36px;
     font-size: 1.3rem;
   }
-  
-  .social-links {
-    justify-content: center;
-  }
 }