--- conflicted
+++ resolved
@@ -1,19 +1,12 @@
 .footer {
-<<<<<<< HEAD
+
   background: var(--page-background);
   color: var(--main-text-color);
   padding: 2rem 0 1rem;
   margin-top: auto;
   border-top: 1px solid var(--border-color);
   transition: all 0.3s ease;
-=======
-  background: var(--bg-color);
-  color: var(--text-color);
-  padding: 3rem 0 1.5rem;
-  margin-top: auto;
-  border-top: 1px solid var(--border-color);
-  box-shadow: 0 -2px 10px rgba(0, 0, 0, 0.05);
->>>>>>> 2f809743
+
 }
 
 .footer-container {
@@ -33,9 +26,7 @@
   color: var(--primary-accent);
   margin-bottom: 1rem;
   font-size: 1.5rem;
-<<<<<<< HEAD
-  transition: color 0.3s ease;
-=======
+
   position: relative;
   padding-bottom: 0.5rem;
 }
@@ -49,7 +40,7 @@
   height: 3px;
   background: var(--accent-color);
   border-radius: 3px;
->>>>>>> 2f809743
+
 }
 
 .footer-section h4 {
@@ -79,19 +70,16 @@
   color: var(--secondary-text-color);
   text-decoration: none;
   transition: all 0.3s ease;
-<<<<<<< HEAD
-=======
+
   padding: 0.25rem 0;
->>>>>>> 2f809743
+
   display: inline-block;
 }
 
 .footer-section ul a:hover {
-<<<<<<< HEAD
-  color: var(--primary-accent);
-=======
+
   color: var(--accent-color);
->>>>>>> 2f809743
+
   transform: translateX(5px);
 }
 
@@ -103,18 +91,7 @@
 
 .social-links a {
   font-size: 1.5rem;
-<<<<<<< HEAD
-  transition: all 0.3s ease;
-  display: flex;
-  align-items: center;
-  justify-content: center;
-  width: 40px;
-  height: 40px;
-  border-radius: 50%;
-  background: var(--card-background);
-  color: var(--primary-accent);
-  border: 1px solid var(--border-color);
-=======
+
   width: 40px;
   height: 40px;
   display: flex;
@@ -125,21 +102,17 @@
   color: var(--accent-color);
   transition: all 0.3s ease;
   text-decoration: none;
->>>>>>> 2f809743
+
 }
 
 .social-links a:hover {
   transform: scale(1.1);
-<<<<<<< HEAD
+
   background: var(--primary-accent);
   color: var(--primary-text-on-accent);
   border-color: var(--primary-accent);
   box-shadow: 0 4px 8px var(--image-shadow);
-=======
-  background: var(--accent-color);
-  color: var(--primary-text-on-accent);
-  box-shadow: 0 4px 8px rgba(0, 127, 255, 0.2);
->>>>>>> 2f809743
+
 }
 
 .footer-bottom {
@@ -197,7 +170,7 @@
     justify-content: center;
   }
   
-<<<<<<< HEAD
+
   .footer-section {
     text-align: center;
   }
@@ -242,6 +215,7 @@
   .footer-links {
     flex-direction: column;
     gap: 0.5rem;
+
   }
 }
 
@@ -255,10 +229,5 @@
     width: 36px;
     height: 36px;
     font-size: 1.3rem;
-=======
-  .footer-section h3::after {
-    left: 50%;
-    transform: translateX(-50%);
->>>>>>> 2f809743
   }
 }