<<<<<<< HEAD
/* ===== LANDING PAGE COMPONENT ===== */
=======
/*
 * LANDING PAGE STYLES (Theme-Aware)
 * =================================
 * Component-specific styles for the landing page hero section
 * Uses CSS custom properties from theme.css for consistent theming
 */

/* 🎯 MAIN LANDING CONTAINER
 * ========================= */
>>>>>>> 369d2196
.landing-container {
  /* Layout */
  display: flex;
  align-items: center;
  justify-content: space-between;
  
  /* Sizing & Spacing */
  max-width: 1440px;
  height: 100vh;
  margin: 0 auto;
  padding: 4rem 6rem;
  gap: 3rem;
  box-sizing: border-box;
  
  /* Appearance */
  background: var(--container-gradient, var(--container-background));
  color: var(--main-text-color);
<<<<<<< HEAD
  
  /* Behavior */
  overflow-x: hidden; /* Removes any white horizontal space */
}

/* ===== HERO TEXT SECTION ===== */
=======
  box-sizing: border-box;
  gap: 3rem;
  overflow-x: hidden;
  /* 🎨 DEBUG: Horizontal overflow prevention */
}

/* 🎯 HERO TEXT SECTION
 * ==================== */
>>>>>>> 369d2196
.hero-text {
  flex: 1;
}

.hero-text h1 {
  font-size: 3.5rem;
  font-weight: 700;
  line-height: 1.2;
  margin-bottom: 1rem;
}

/* 🎯 HIGHLIGHT TEXT ELEMENT
 * ========================= */
.hero-text .highlight {
  color: var(--highlight-color);
}

.hero-text p {
  font-size: 1.25rem;
  line-height: 1.6;
  max-width: 600px;
  margin-bottom: 2rem;
}

<<<<<<< HEAD
/* ===== CALL TO ACTION BUTTON ===== */
=======
/* 🎯 CALL-TO-ACTION BUTTON
 * ======================== */
>>>>>>> 369d2196
.cta-btn {
  /* Layout */
  padding: 0.9rem 1.8rem;
  
  /* Appearance */
  background-color: var(--primary-accent);
  color: var(--primary-text-on-accent);
  border: none;
  border-radius: 8px;
  
  /* Typography */
  font-size: 1rem;
  
  /* Behavior */
  cursor: pointer;
  transition: background-color 0.3s ease;
}

.cta-btn:hover {
  background-color: var(--primary-accent-hover);
}

<<<<<<< HEAD
/* ===== HERO IMAGE SECTION ===== */
=======
/* 🎯 HERO IMAGE SECTION
 * ==================== */
>>>>>>> 369d2196
.hero-image {
  flex: 1;
  display: flex;
  justify-content: center;
  align-items: center;
}

.hero-image img {
  width: 100%;
  max-width: 550px;
  height: auto;
  border-radius: 12px;
  box-shadow: 0 4px 20px var(--image-shadow);
}

<<<<<<< HEAD
/* ===== RESPONSIVE DESIGN ===== */

/* Tablet Landscape */
=======
/* ========== RESPONSIVE DESIGN BREAKPOINTS ========== */

/* 🎯 TABLET BREAKPOINT (1024px and below)
 * ======================================= */
>>>>>>> 369d2196
@media (max-width: 1024px) {
  .landing-container {
    padding: 2rem;
    gap: 2rem;
  }

  .hero-text h1 {
    font-size: 2.8rem;
  }

  .hero-text p {
    font-size: 1.1rem;
  }

  .cta-btn {
    font-size: 0.95rem;
    padding: 0.8rem 1.6rem;
  }
}

<<<<<<< HEAD
/* Tablet Portrait & Mobile Landscape */
=======
/* 🎯 SMALL TABLET BREAKPOINT (768px and below)
 * ============================================ */
>>>>>>> 369d2196
@media (max-width: 768px) {
  .landing-container {
    flex-direction: column;
    text-align: center;
    padding: 2rem;
    height: auto;
<<<<<<< HEAD
    gap: 1rem;
=======
    /* 🎨 DEBUG: Auto height for mobile stacking */
>>>>>>> 369d2196
  }

  .hero-text,
  .hero-image {
    flex: unset;
    width: 100%;
  }

  .hero-text h1 {
    font-size: 2.4rem;
  }

  .hero-text p {
    font-size: 1rem;
    margin: 1.5rem auto;
  }

  .hero-image img {
    max-width: 90%;
    margin-top: 2rem;
  }
}

<<<<<<< HEAD
/* Mobile Portrait */
=======
/* 🎯 MOBILE BREAKPOINT (480px and below)
 * ====================================== */
>>>>>>> 369d2196
@media (max-width: 480px) {
  .landing-container {
    padding: 1.5rem;
  }

  .hero-text h1 {
    font-size: 2rem;
  }

  .hero-text p {
    font-size: 0.95rem;
  }

  .cta-btn {
    font-size: 0.9rem;
    padding: 0.7rem 1.4rem;
  }
}

<<<<<<< HEAD
/* ===== ACCESSIBILITY & ENHANCEMENTS ===== */

/* Reduced motion support */
@media (prefers-reduced-motion: reduce) {
  .cta-btn {
    transition: none;
  }
}

/* High contrast mode */
@media (prefers-contrast: high) {
  .cta-btn {
    border: 2px solid currentColor;
  }
  
  .hero-image img {
    box-shadow: 0 0 0 2px var(--image-shadow);
  }
}

/* Large screen enhancements */
@media (min-width: 1441px) {
  .landing-container {
    padding: 4rem 8rem;
  }
}
=======
/* 🎨 DEBUG: Landing page styles compiled successfully */
/* 📱 Responsive breakpoints: 1024px, 768px, 480px */
/* 🎯 Theme variables in use: --container-gradient, --container-background, --main-text-color, --highlight-color, --primary-accent, --primary-text-on-accent, --primary-accent-hover, --image-shadow */
>>>>>>> 369d2196
<|MERGE_RESOLUTION|>--- conflicted
+++ resolved
@@ -1,16 +1,4 @@
-<<<<<<< HEAD
-/* ===== LANDING PAGE COMPONENT ===== */
-=======
-/*
- * LANDING PAGE STYLES (Theme-Aware)
- * =================================
- * Component-specific styles for the landing page hero section
- * Uses CSS custom properties from theme.css for consistent theming
- */
 
-/* 🎯 MAIN LANDING CONTAINER
- * ========================= */
->>>>>>> 369d2196
 .landing-container {
   /* Layout */
   display: flex;
@@ -28,14 +16,7 @@
   /* Appearance */
   background: var(--container-gradient, var(--container-background));
   color: var(--main-text-color);
-<<<<<<< HEAD
-  
-  /* Behavior */
-  overflow-x: hidden; /* Removes any white horizontal space */
-}
 
-/* ===== HERO TEXT SECTION ===== */
-=======
   box-sizing: border-box;
   gap: 3rem;
   overflow-x: hidden;
@@ -44,7 +25,7 @@
 
 /* 🎯 HERO TEXT SECTION
  * ==================== */
->>>>>>> 369d2196
+
 .hero-text {
   flex: 1;
 }
@@ -69,12 +50,7 @@
   margin-bottom: 2rem;
 }
 
-<<<<<<< HEAD
-/* ===== CALL TO ACTION BUTTON ===== */
-=======
-/* 🎯 CALL-TO-ACTION BUTTON
- * ======================== */
->>>>>>> 369d2196
+
 .cta-btn {
   /* Layout */
   padding: 0.9rem 1.8rem;
@@ -97,12 +73,7 @@
   background-color: var(--primary-accent-hover);
 }
 
-<<<<<<< HEAD
-/* ===== HERO IMAGE SECTION ===== */
-=======
-/* 🎯 HERO IMAGE SECTION
- * ==================== */
->>>>>>> 369d2196
+
 .hero-image {
   flex: 1;
   display: flex;
@@ -118,16 +89,7 @@
   box-shadow: 0 4px 20px var(--image-shadow);
 }
 
-<<<<<<< HEAD
-/* ===== RESPONSIVE DESIGN ===== */
 
-/* Tablet Landscape */
-=======
-/* ========== RESPONSIVE DESIGN BREAKPOINTS ========== */
-
-/* 🎯 TABLET BREAKPOINT (1024px and below)
- * ======================================= */
->>>>>>> 369d2196
 @media (max-width: 1024px) {
   .landing-container {
     padding: 2rem;
@@ -148,23 +110,16 @@
   }
 }
 
-<<<<<<< HEAD
-/* Tablet Portrait & Mobile Landscape */
-=======
-/* 🎯 SMALL TABLET BREAKPOINT (768px and below)
- * ============================================ */
->>>>>>> 369d2196
+
 @media (max-width: 768px) {
   .landing-container {
     flex-direction: column;
     text-align: center;
     padding: 2rem;
     height: auto;
-<<<<<<< HEAD
+
     gap: 1rem;
-=======
-    /* 🎨 DEBUG: Auto height for mobile stacking */
->>>>>>> 369d2196
+
   }
 
   .hero-text,
@@ -188,12 +143,7 @@
   }
 }
 
-<<<<<<< HEAD
-/* Mobile Portrait */
-=======
-/* 🎯 MOBILE BREAKPOINT (480px and below)
- * ====================================== */
->>>>>>> 369d2196
+
 @media (max-width: 480px) {
   .landing-container {
     padding: 1.5rem;
@@ -213,7 +163,7 @@
   }
 }
 
-<<<<<<< HEAD
+
 /* ===== ACCESSIBILITY & ENHANCEMENTS ===== */
 
 /* Reduced motion support */
@@ -240,8 +190,3 @@
     padding: 4rem 8rem;
   }
 }
-=======
-/* 🎨 DEBUG: Landing page styles compiled successfully */
-/* 📱 Responsive breakpoints: 1024px, 768px, 480px */
-/* 🎯 Theme variables in use: --container-gradient, --container-background, --main-text-color, --highlight-color, --primary-accent, --primary-text-on-accent, --primary-accent-hover, --image-shadow */
->>>>>>> 369d2196
