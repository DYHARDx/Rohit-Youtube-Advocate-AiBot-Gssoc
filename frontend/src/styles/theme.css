/*
 * THEME MANAGEMENT SYSTEM
 * =======================
 * CSS Custom Properties for light and dark theme variants
 * Provides consistent theming across the entire application
 */

/* ========== THEME VARIABLE DEFINITIONS ========== */

/* 🎯 LIGHT THEME VARIABLES
 * ========================
 * Professional, clean design for optimal readability
 */
body.light {
  --page-background: #f4f7f9;
  --navbar-background: #ffffff;
  --container-background: #ffffff;
  --container-gradient: none;
  --input-background: #ffffff;
  --card-background: #f8f9fa;
  --main-text-color: #212529;
  --highlight-color: #007bff;
  --primary-accent: #007bff; /* Professional blue for light mode */
  --primary-accent-hover: #0069d9;
  --primary-text-on-accent: #ffffff;
  --input-border-color: #ced4da;
  --image-shadow: rgba(0, 0, 0, 0.1);
  --secondary-text-color: #6c757d;
  --success-color: #28a745;
  --warning-color: #ffc107;
  --error-color: #dc3545;
<<<<<<< HEAD
  --border-color: #ced4da;
=======
  --border-color: #e5e5e5;
  --bg-color: #ffffff;
  --text-color: #333333;
  --text-secondary: #666666;
  --accent-color: #2563eb;
>>>>>>> 7ba04649
}

/* 🎯 DARK THEME VARIABLES
 * =======================
 * Modern dark theme with cyan accent colors
 * Variables matched exactly from original CSS files
 */
body.dark {
  --page-background: #0f0f0f;
  --navbar-background: #121212;
  --container-background: #0f0f0f; /* Fallback value */
  --container-gradient: linear-gradient(to bottom right, #0f0f0f, #1e1e1e);
  --input-background: #1e1e1e;
  --card-background: #2a2a2a;
  --main-text-color: #ffffff;
  --highlight-color: #00ffff;
  --primary-accent: #00ffff;
  --primary-accent-hover: #00e6e6;
  --primary-text-on-accent: #000000;
  --input-border-color: #00ffff;
  --image-shadow: rgba(0, 255, 255, 0.1);
  --secondary-text-color: #b3b3b3;
  --success-color: #00ff88;
  --warning-color: #ffaa00;
  --error-color: #ff4444;
<<<<<<< HEAD
  --border-color: #333333;
=======
  --border-color: #333;
  --bg-color: #1a1a1a;
  --text-color: #ffffff;
  --text-secondary: #b0b0b0;
  --accent-color: #4a9eff;
>>>>>>> 7ba04649
}

/* ========== GLOBAL & LAYOUT STYLES ========== */

/* 🎯 CSS RESET & GLOBAL STYLES
 * ============================ */
* {
  margin: 0;
  padding: 0;
  box-sizing: border-box;
}

/* 🎯 ROOT ELEMENT STYLES
 * ====================== */
html, body {
  background-color: var(--page-background);
  color: var(--main-text-color);
  font-family: 'Segoe UI', Tahoma, Geneva, Verdana, sans-serif;
  width: 100%;
  height: 100%;
  overflow-x: hidden;
  transition: background-color 0.3s, color 0.3s;
}

/* 🎯 MAIN CONTENT AREA
 * ==================== */
.main-content {
  padding: 2rem;
  min-height: calc(100vh - 200px); /* Adjust based on header and footer height */
}

/* ========== ICON STYLES ========== */

/* 🎯 HEADING ICON STYLING
 * =======================
 * SVG icon styling for section headings
 * Uses theme variables for consistent coloring
 */
.h3-icon rect {
  fill: var(--primary-accent);
}

.h3-icon polygon {
  fill: var(--primary-text-on-accent);
}

/* 🎨 DEBUG: Theme system compiled successfully */
/* 🎯 Theme variables defined: 
   --page-background, --navbar-background, --container-background, 
   --container-gradient, --input-background, --card-background,
   --main-text-color, --highlight-color, --primary-accent,
   --primary-accent-hover, --primary-text-on-accent, 
   --input-border-color, --image-shadow */
/* ⚡ Performance: Smooth 0.3s transitions for theme switching */
/* 📱 Compatibility: CSS Custom Properties with fallback values */<|MERGE_RESOLUTION|>--- conflicted
+++ resolved
@@ -29,15 +29,11 @@
   --success-color: #28a745;
   --warning-color: #ffc107;
   --error-color: #dc3545;
-<<<<<<< HEAD
-  --border-color: #ced4da;
-=======
   --border-color: #e5e5e5;
   --bg-color: #ffffff;
   --text-color: #333333;
   --text-secondary: #666666;
   --accent-color: #2563eb;
->>>>>>> 7ba04649
 }
 
 /* 🎯 DARK THEME VARIABLES
@@ -63,15 +59,11 @@
   --success-color: #00ff88;
   --warning-color: #ffaa00;
   --error-color: #ff4444;
-<<<<<<< HEAD
-  --border-color: #333333;
-=======
   --border-color: #333;
   --bg-color: #1a1a1a;
   --text-color: #ffffff;
   --text-secondary: #b0b0b0;
   --accent-color: #4a9eff;
->>>>>>> 7ba04649
 }
 
 /* ========== GLOBAL & LAYOUT STYLES ========== */
