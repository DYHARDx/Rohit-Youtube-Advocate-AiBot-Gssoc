/*
 * THEME MANAGEMENT SYSTEM
 * =======================
 * CSS Custom Properties for light and dark theme variants
 * Provides consistent theming across the entire application
 */

/* ========== THEME VARIABLE DEFINITIONS ========== */

/* 🎯 LIGHT THEME VARIABLES
 * ========================
 * Professional, clean design for optimal readability
 */
body.light {
  --page-background: #f4f7f9;
  --navbar-background: #ffffff;
  --container-background: #ffffff;
  --container-gradient: none;
  --input-background: #ffffff;
  --card-background: #f8f9fa;
  --main-text-color: #212529;
  --highlight-color: #007bff;
  --primary-accent: #007bff; /* Professional blue for light mode */
  --primary-accent-hover: #0069d9;
  --primary-text-on-accent: #ffffff;
  --input-border-color: #ced4da;
  --image-shadow: rgba(0, 0, 0, 0.1);
  --secondary-text-color: #6c757d;
  --success-color: #28a745;
  --warning-color: #ffc107;
  --error-color: #dc3545;
<<<<<<< HEAD
  --error-background: #f8d7da;
  --success-background: #d4edda;
  --warning-background: #fff3cd;
=======
  --border-color: #e5e5e5;
  --bg-color: #ffffff;
  --text-color: #333333;
  --text-secondary: #666666;
  --accent-color: #2563eb;
>>>>>>> b5f07636
}

/* 🎯 DARK THEME VARIABLES
 * =======================
 * Modern dark theme with cyan accent colors
 * Variables matched exactly from original CSS files
 */
body.dark {
  --page-background: #0f0f0f;
  --navbar-background: #121212;
  --container-background: #0f0f0f; /* Fallback value */
  --container-gradient: linear-gradient(to bottom right, #0f0f0f, #1e1e1e);
  --input-background: #1e1e1e;
  --card-background: #2a2a2a;
  --main-text-color: #ffffff;
  --highlight-color: #00ffff;
  --primary-accent: #00ffff;
  --primary-accent-hover: #00e6e6;
  --primary-text-on-accent: #000000;
  --input-border-color: #00ffff;
  --image-shadow: rgba(0, 255, 255, 0.1);
  --secondary-text-color: #b3b3b3;
  --success-color: #00ff88;
  --warning-color: #ffaa00;
  --error-color: #ff4444;
<<<<<<< HEAD
  --error-background: #3b2a2a;
  --success-background: #2a3b2a;
  --warning-background: #3b3b2a;
=======
  --border-color: #333;
  --bg-color: #1a1a1a;
  --text-color: #ffffff;
  --text-secondary: #b0b0b0;
  --accent-color: #4a9eff;
>>>>>>> b5f07636
}

/* ========== GLOBAL & LAYOUT STYLES ========== */

/* 🎯 CSS RESET & GLOBAL STYLES
 * ============================ */
* {
  margin: 0;
  padding: 0;
  box-sizing: border-box;
}

/* 🎯 ROOT ELEMENT STYLES
 * ====================== */
html, body {
  background-color: var(--page-background);
  color: var(--main-text-color);
  font-family: 'Segoe UI', Tahoma, Geneva, Verdana, sans-serif;
  width: 100%;
  height: 100%;
  overflow-x: hidden;
  transition: background-color 0.3s, color 0.3s;
}

/* 🎯 MAIN CONTENT AREA
 * ==================== */
.main-content {
  padding: 2rem;
  min-height: calc(100vh - 200px); /* Adjust based on header and footer height */
}

/* ========== ICON STYLES ========== */

/* 🎯 HEADING ICON STYLING
 * =======================
 * SVG icon styling for section headings
 * Uses theme variables for consistent coloring
 */
.h3-icon rect {
  fill: var(--primary-accent);
}

.h3-icon polygon {
  fill: var(--primary-text-on-accent);
}

/* 🎨 DEBUG: Theme system compiled successfully */
/* 🎯 Theme variables defined: 
   --page-background, --navbar-background, --container-background, 
   --container-gradient, --input-background, --card-background,
   --main-text-color, --highlight-color, --primary-accent,
   --primary-accent-hover, --primary-text-on-accent, 
   --input-border-color, --image-shadow */
/* ⚡ Performance: Smooth 0.3s transitions for theme switching */
/* 📱 Compatibility: CSS Custom Properties with fallback values */<|MERGE_RESOLUTION|>--- conflicted
+++ resolved
@@ -29,17 +29,11 @@
   --success-color: #28a745;
   --warning-color: #ffc107;
   --error-color: #dc3545;
-<<<<<<< HEAD
-  --error-background: #f8d7da;
-  --success-background: #d4edda;
-  --warning-background: #fff3cd;
-=======
   --border-color: #e5e5e5;
   --bg-color: #ffffff;
   --text-color: #333333;
   --text-secondary: #666666;
   --accent-color: #2563eb;
->>>>>>> b5f07636
 }
 
 /* 🎯 DARK THEME VARIABLES
@@ -65,17 +59,11 @@
   --success-color: #00ff88;
   --warning-color: #ffaa00;
   --error-color: #ff4444;
-<<<<<<< HEAD
-  --error-background: #3b2a2a;
-  --success-background: #2a3b2a;
-  --warning-background: #3b3b2a;
-=======
   --border-color: #333;
   --bg-color: #1a1a1a;
   --text-color: #ffffff;
   --text-secondary: #b0b0b0;
   --accent-color: #4a9eff;
->>>>>>> b5f07636
 }
 
 /* ========== GLOBAL & LAYOUT STYLES ========== */
