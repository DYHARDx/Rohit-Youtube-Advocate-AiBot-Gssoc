--- conflicted
+++ resolved
@@ -1,44 +1,4 @@
 // src/utils/postData.js
-<<<<<<< HEAD
-import { handleApiError } from './errorHandler';
-
-/**
- * Enhanced POST data utility with retry functionality
- * @param {string} url - API endpoint URL
- * @param {Object} data - Data to send in request body
- * @param {number} retries - Number of retry attempts
- * @returns {Promise<Object>} - API response or error object
- */
-export async function postData(url = "", data = {}, retries = 3) {
-  for (let attempt = 1; attempt <= retries; attempt++) {
-    try {
-      const response = await fetch(url, {
-        method: "POST",
-        headers: { "Content-Type": "application/json" },
-        body: JSON.stringify(data),
-      });
-      
-      if (!response.ok) {
-        // For 5xx errors, we might want to retry
-        if (response.status >= 500 && attempt < retries) {
-          // Wait before retrying with exponential backoff
-          await new Promise(resolve => setTimeout(resolve, Math.pow(2, attempt) * 1000));
-          continue;
-        }
-        throw new Error(`Server error: ${response.status}`);
-      }
-      
-      return await response.json();
-    } catch (error) {
-      // If this is the last attempt, return the error
-      if (attempt === retries) {
-        return { error: error.message || "Unknown error" };
-      }
-      
-      // Wait before retrying with exponential backoff
-      await new Promise(resolve => setTimeout(resolve, Math.pow(2, attempt) * 1000));
-    }
-=======
 export async function postData(url = "", data = {}, timeout = 10000) {
   try {
     // Create AbortController for timeout handling
@@ -64,6 +24,5 @@
       return { error: "Request timeout - please try again" };
     }
     return { error: error.message || "Network error - please check your connection" };
->>>>>>> 0d3175dd
   }
 }