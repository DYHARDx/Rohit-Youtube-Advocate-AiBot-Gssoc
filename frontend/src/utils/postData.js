--- conflicted
+++ resolved
@@ -11,25 +11,6 @@
       body: JSON.stringify(data),
       signal: controller.signal
     });
-<<<<<<< HEAD
-    
-    // Check if response is OK
-    if (!response.ok) {
-      const errorData = await response.json().catch(() => ({}));
-      throw new Error(errorData.error || `Server error: ${response.status} ${response.statusText}`);
-    }
-    
-    // Parse JSON response
-    const result = await response.json();
-    return { success: true, data: result };
-  } catch (error) {
-    // Handle network errors and other exceptions
-    return { 
-      success: false, 
-      error: error.message || "Unknown error occurred",
-      networkError: error instanceof TypeError
-    };
-=======
 
     clearTimeout(timeoutId);
 
@@ -43,6 +24,5 @@
       return { error: "Request timeout - please try again" };
     }
     return { error: error.message || "Network error - please check your connection" };
->>>>>>> b5f07636
   }
 }