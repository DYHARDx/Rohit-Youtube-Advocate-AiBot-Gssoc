--- conflicted
+++ resolved
@@ -34,11 +34,7 @@
   const [processing, setProcessing] = useState(false);           // Processing state indicator
   const [file, setFile] = useState(null);                       // Uploaded PDF file
   const [fileError, setFileError] = useState("");               // File validation errors
-<<<<<<< HEAD
   const [error, setError] = useState(null);                     // API error state
-=======
-  const [error, setError] = useState("");                       // General error messages
->>>>>>> 0d3175dd
 
   /**
    * Handle contract text input changes
@@ -48,13 +44,8 @@
     // 🎨 DEBUG: Contract text updated - {e.target.value.length} characters
     setContractText(e.target.value);
     // Clear errors when user starts typing
-<<<<<<< HEAD
     if (fileError) setFileError("");
     if (error) setError(null);
-=======
-    if (error) setError("");
-    if (fileError) setFileError("");
->>>>>>> 0d3175dd
   };
 
   /**
@@ -91,11 +82,7 @@
   const validateInput = () => {
     // 🎯 Check if both text and file are empty
     if (!contractText.trim() && !file) {
-<<<<<<< HEAD
-      setError("Please provide contract text or upload a PDF file.");
-=======
       setError("⚠️ Please provide contract text or upload a PDF file.");
->>>>>>> 0d3175dd
       // 🎨 DEBUG: Input validation failed - no content provided
       return false;
     }
@@ -118,11 +105,7 @@
     // 🚀 Set processing state and clear previous analysis
     setProcessing(true);
     setAnalysis("");
-<<<<<<< HEAD
-    setError(null);
-=======
     setError(""); // Clear previous errors
->>>>>>> 0d3175dd
     // 🎨 DEBUG: Starting contract analysis process
 
     try {
@@ -142,11 +125,7 @@
 
       // 📋 Handle API response
       if (apiResponse.error) {
-<<<<<<< HEAD
-        setError(apiResponse.error);
-=======
         setError(`❌ ${apiResponse.error}`);
->>>>>>> 0d3175dd
         // 🎨 DEBUG: API returned error - {apiResponse.error}
       } else {
         setAnalysis(apiResponse.summary || "No analysis generated.");
@@ -154,11 +133,7 @@
       }
     } catch (error) {
       // 🚨 Handle network or processing errors
-<<<<<<< HEAD
-      setError(error.message || "Service unavailable");
-=======
       setError(`❌ Processing Error: ${error.message || "Service unavailable"}`);
->>>>>>> 0d3175dd
       // 🎨 DEBUG: Processing error occurred - {error.message}
     } finally {
       // 🎯 Always reset processing state
