--- conflicted
+++ resolved
@@ -1,13 +1,7 @@
 import React, { useState } from "react";
 import { postData } from "../utils/postData";
-<<<<<<< HEAD
-import { useError } from "../context/ErrorContext";
-import ErrorDisplay from "./ErrorDisplay";
-import LoadingSpinner from "./LoadingSpinner";
-=======
 import LoadingState from "./LoadingState";
 import ErrorDisplay from "./ErrorDisplay";
->>>>>>> b5f07636
 import "../styles/CommonStyles.css";
 import { AlertCircle } from "lucide-react";
 
@@ -38,13 +32,8 @@
   const [contractText, setContractText] = useState("");           // User input contract text
   const [analysis, setAnalysis] = useState("");                  // Analysis results from API
   const [file, setFile] = useState(null);                       // Uploaded PDF file
-<<<<<<< HEAD
-  const { setError, clearError, setLoading, isLoading } = useError();
-  const componentId = "contract-analyzer";
-=======
   const [fileError, setFileError] = useState("");               // File validation errors
   const [error, setError] = useState(null);                     // API error state
->>>>>>> b5f07636
 
   /**
    * Handle contract text input changes
@@ -53,13 +42,9 @@
   const handleTextChange = (e) => {
     // 🎨 DEBUG: Contract text updated - {e.target.value.length} characters
     setContractText(e.target.value);
-<<<<<<< HEAD
-    clearError(componentId);
-=======
     // Clear errors when user starts typing
     if (fileError) setFileError("");
     if (error) setError(null);
->>>>>>> b5f07636
   };
 
   /**
@@ -82,12 +67,8 @@
     }
 
     // 🎯 Clear any previous errors and set file
-<<<<<<< HEAD
-    clearError(componentId);
-=======
     setFileError("");
     setError("");
->>>>>>> b5f07636
     setFile(uploadedFile);
     // 🎨 DEBUG: Valid PDF file uploaded - {uploadedFile.name}
   };
@@ -100,11 +81,7 @@
   const validateInput = () => {
     // 🎯 Check if both text and file are empty
     if (!contractText.trim() && !file) {
-<<<<<<< HEAD
-      setError(componentId, "Please provide contract text or upload a PDF file.");
-=======
       setError("⚠️ Please provide contract text or upload a PDF file.");
->>>>>>> b5f07636
       // 🎨 DEBUG: Input validation failed - no content provided
       return false;
     }
@@ -135,11 +112,7 @@
     // 🚀 Set processing state and clear previous analysis
     setLoading(componentId, true);
     setAnalysis("");
-<<<<<<< HEAD
-    clearError(componentId);
-=======
     setError(""); // Clear previous errors
->>>>>>> b5f07636
     // 🎨 DEBUG: Starting contract analysis process
 
     try {
@@ -158,13 +131,8 @@
       // 🎨 DEBUG: API response received - {apiResponse ? 'success' : 'error'}
 
       // 📋 Handle API response
-<<<<<<< HEAD
-      if (!apiResponse.success) {
-        setError(componentId, apiResponse.error || "Failed to analyze contract. Please try again.");
-=======
       if (apiResponse.error) {
         setError(`❌ ${apiResponse.error}`);
->>>>>>> b5f07636
         // 🎨 DEBUG: API returned error - {apiResponse.error}
       } else {
         setAnalysis(apiResponse.data.summary || "No analysis generated.");
@@ -172,11 +140,7 @@
       }
     } catch (error) {
       // 🚨 Handle network or processing errors
-<<<<<<< HEAD
-      setError(componentId, `Processing Error: ${error.message || "Service unavailable"}`);
-=======
       setError(`❌ Processing Error: ${error.message || "Service unavailable"}`);
->>>>>>> b5f07636
       // 🎨 DEBUG: Processing error occurred - {error.message}
     } finally {
       // 🎯 Always reset processing state
@@ -201,10 +165,6 @@
    */
   const renderAnalysis = () => {
     // 🔄 Show loading indicator during processing
-<<<<<<< HEAD
-    if (isLoading(componentId)) {
-      return <LoadingSpinner message="Analyzing legal contract terms..." />;
-=======
     if (processing) {
       return <LoadingState message="Analyzing legal contract terms..." />;
     }
@@ -217,7 +177,6 @@
     // ❌ Show error message if present
     if (error) {
       return <div className="error-message">{error}</div>;
->>>>>>> b5f07636
     }
     
     // 📋 Show analysis results if available
