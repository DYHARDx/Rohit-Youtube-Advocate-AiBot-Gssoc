--- conflicted
+++ resolved
@@ -42,12 +42,8 @@
   const handleTextChange = (e) => {
     // 🎨 DEBUG: Contract text updated - {e.target.value.length} characters
     setContractText(e.target.value);
-<<<<<<< HEAD
-    // Clear previous errors when user starts typing
-=======
     // Clear errors when user starts typing
     if (fileError) setFileError("");
->>>>>>> 5a557251
     if (error) setError(null);
   };
 
@@ -115,17 +111,10 @@
     // 📋 Validate input before processing
     if (!validateInput()) return;
 
-<<<<<<< HEAD
-    // 🚀 Set processing state and clear previous analysis and errors
-    setProcessing(true);
-    setAnalysis("");
-    setError(null);
-=======
     // 🚀 Set processing state and clear previous analysis
     setLoading(componentId, true);
     setAnalysis("");
     setError(""); // Clear previous errors
->>>>>>> 5a557251
     // 🎨 DEBUG: Starting contract analysis process
 
     try {
@@ -145,20 +134,7 @@
 
       // 📋 Handle API response
       if (apiResponse.error) {
-<<<<<<< HEAD
-        // Handle different types of errors
-        if (apiResponse.networkError) {
-          setError(`❌ Network Error: ${apiResponse.error}`);
-        } else if (apiResponse.status === 503) {
-          setError(`❌ Service Unavailable: ${apiResponse.error}`);
-        } else if (apiResponse.status === 400) {
-          setError(`❌ Invalid Request: ${apiResponse.error}`);
-        } else {
-          setError(`❌ ${apiResponse.error}${apiResponse.details ? ` - ${apiResponse.details}` : ''}`);
-        }
-=======
         setError(`❌ ${apiResponse.error}`);
->>>>>>> 5a557251
         // 🎨 DEBUG: API returned error - {apiResponse.error}
       } else {
         setAnalysis(apiResponse.data.summary || "No analysis generated.");
