import React, { useContext, useState } from 'react';
import { ThemeContext } from '../context/ThemeContext';
import '../styles/Footer.css';

const Footer = () => {
  const { theme } = useContext(ThemeContext);
  const [email, setEmail] = useState('');
  const [isSubscribed, setIsSubscribed] = useState(false);

  const handleSubscribe = (e) => {
    e.preventDefault();
<<<<<<< HEAD
    if (email && email.includes('@')) {
      // In a real app, this would connect to a backend service
      setIsSubscribed(true);
      setEmail('');
      // Reset subscription status after 5 seconds
      setTimeout(() => setIsSubscribed(false), 5000);
    }
  };
=======
    if (email) {
      // In a real app, this would connect to a backend service
      console.log('Subscribing email:', email);
      setIsSubscribed(true);
      setEmail('');
      // Reset success message after 3 seconds
      setTimeout(() => setIsSubscribed(false), 3000);
    }
  };

  const scrollToTop = () => {
    window.scrollTo({
      top: 0,
      behavior: 'smooth'
    });
  };
>>>>>>> 507a3a2c

  return (
    <footer className={`footer ${theme}`} role="contentinfo">
      <div className="footer-container">
        <div className="footer-content">
          <div className="footer-section">
            <h3>YouTube Advisor AiBot</h3>
            <p>Your AI-powered guide for YouTube content creation, monetization, and policy compliance.</p>
            <div className="newsletter-section">
              <h4>Stay Updated</h4>
              <form onSubmit={handleSubscribe} className="newsletter-form">
                <input
                  type="email"
                  value={email}
                  onChange={(e) => setEmail(e.target.value)}
                  placeholder="Your email address"
                  className="newsletter-input"
                  required
                />
                <button type="submit" className="subscribe-button">
                  Subscribe
                </button>
              </form>
              {isSubscribed && (
                <p className="subscription-success">Thank you for subscribing!</p>
              )}
            </div>
          </div>
          
          <div className="footer-section">
            <h4>Quick Links</h4>
            <ul>
              <li><a href="https://www.youtube.com/yt/about/policies/" target="_blank" rel="noopener noreferrer">YouTube Policies</a></li>
              <li><a href="https://creatoracademy.youtube.com/" target="_blank" rel="noopener noreferrer">Creator Academy</a></li>
              <li><a href="https://github.com/rohit-youtube-advocate" target="_blank" rel="noopener noreferrer">GitHub</a></li>
              <li><a href="mailto:contact@youtube-advisor.com" aria-label="Send email to contact">Contact</a></li>
            </ul>
          </div>
          
          <div className="footer-section">
            <h4>Tools</h4>
            <ul>
              <li><a href="/content-safety">Content Safety Checker</a></li>
              <li><a href="/contract-explainer">Contract Explainer</a></li>
              <li><a href="/invoice-generator">Invoice Generator</a></li>
              <li><a href="/ama">Ask Me Anything</a></li>
            </ul>
          </div>
          
          <div className="footer-section">
            <h4>Resources</h4>
            <ul>
              <li><a href="/code-of-conduct">Code of Conduct</a></li>
              <li><a href="/security">Security Policy</a></li>
              <li><a href="/contributing">Contributing</a></li>
              <li><a href="/learn">Learn</a></li>
            </ul>
          </div>
          <div className="footer-section">
            <h4>Follow Us</h4>
            <div className="social-links">
              <a href="https://twitter.com/rohit_youtube" target="_blank" rel="noopener noreferrer" aria-label="Twitter">🐦</a>
              <a href="https://linkedin.com/in/rohit-youtube-advocate" target="_blank" rel="noopener noreferrer" aria-label="LinkedIn">💼</a>
              <a href="https://youtube.com/@rohit-advocate" target="_blank" rel="noopener noreferrer" aria-label="YouTube">📺</a>
              <a href="https://github.com/rohit-youtube-advocate" target="_blank" rel="noopener noreferrer" aria-label="GitHub">💻</a>
            </div>
          </div>
          
          {/* Newsletter Subscription Section */}
          <div className="footer-section">
            <h4>Stay Updated</h4>
            <p>Subscribe to our newsletter for the latest YouTube policy updates and tips.</p>
            <form onSubmit={handleSubscribe} className="newsletter-form" aria-label="Newsletter subscription form">
              <label htmlFor="email-input" className="sr-only">Email address</label>
              <input
                type="email"
                id="email-input"
                value={email}
                onChange={(e) => setEmail(e.target.value)}
                placeholder="Enter your email"
                required
                aria-required="true"
                className="newsletter-input"
              />
              <button type="submit" className="newsletter-button" aria-label="Subscribe to newsletter">
                {isSubscribed ? 'Subscribed!' : 'Subscribe'}
              </button>
            </form>
            {isSubscribed && (
              <p className="subscription-success" role="alert">
                Thank you for subscribing!
              </p>
            )}
          </div>
        </div>
        
        <div className="footer-bottom">
          <p>&copy; {new Date().getFullYear()} YouTube Advisor AiBot. All rights reserved.</p>
          <div className="footer-links">
            <a href="/privacy">Privacy Policy</a>
            <a href="/terms">Terms of Service</a>
            <button onClick={scrollToTop} className="back-to-top">
              Back to Top
            </button>
          </div>
        </div>
      </div>
    </footer>
  );
};

export default Footer;<|MERGE_RESOLUTION|>--- conflicted
+++ resolved
@@ -9,16 +9,6 @@
 
   const handleSubscribe = (e) => {
     e.preventDefault();
-<<<<<<< HEAD
-    if (email && email.includes('@')) {
-      // In a real app, this would connect to a backend service
-      setIsSubscribed(true);
-      setEmail('');
-      // Reset subscription status after 5 seconds
-      setTimeout(() => setIsSubscribed(false), 5000);
-    }
-  };
-=======
     if (email) {
       // In a real app, this would connect to a backend service
       console.log('Subscribing email:', email);
@@ -35,7 +25,6 @@
       behavior: 'smooth'
     });
   };
->>>>>>> 507a3a2c
 
   return (
     <footer className={`footer ${theme}`} role="contentinfo">
