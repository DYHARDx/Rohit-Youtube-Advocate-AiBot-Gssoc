import React, { useContext } from 'react';
import { ThemeContext } from '../context/ThemeContext';
import '../styles/Footer.css';

const Footer = () => {
  const { theme } = useContext(ThemeContext);

  return (
    <footer className={`footer ${theme}`} role="contentinfo">
      <div className="footer-container">
        <div className="footer-content">
          <div className="footer-section">
            <h3>YouTube Advisor AiBot</h3>
            <p>Your AI-powered guide for YouTube content creation, monetization, and policy compliance.</p>
          </div>
          <div className="footer-section">
            <h4>Quick Links</h4>
            <ul>
              <li><a href="https://www.youtube.com/yt/about/policies/" target="_blank" rel="noopener noreferrer">YouTube Policies</a></li>
              <li><a href="https://creatoracademy.youtube.com/" target="_blank" rel="noopener noreferrer">Creator Academy</a></li>
              <li><a href="https://github.com/rohit-youtube-advocate" target="_blank" rel="noopener noreferrer">GitHub</a></li>
              <li><a href="mailto:contact@youtube-advisor.com" aria-label="Send email to contact">Contact</a></li>
            </ul>
          </div>
          <div className="footer-section">
            <h4>Tools</h4>
            <ul>
              <li><a href="/content-safety">Content Safety Checker</a></li>
              <li><a href="/contract-explainer">Contract Explainer</a></li>
              <li><a href="/invoice-generator">Invoice Generator</a></li>
              <li><a href="/ama">Ask Me Anything</a></li>
            </ul>
          </div>
          <div className="footer-section">
            <h4>Resources</h4>
            <ul>
              <li><a href="/code-of-conduct">Code of Conduct</a></li>
              <li><a href="/security">Security Policy</a></li>
              <li><a href="/contributing">Contributing</a></li>
              <li><a href="/learn">Learn</a></li>
            </ul>
          </div>
          <div className="footer-section">
            <h4>Follow Us</h4>
            <div className="social-links">
<<<<<<< HEAD
              <a href="https://twitter.com/rohit_youtube" target="_blank" rel="noopener noreferrer" aria-label="Twitter (opens in new tab)">🐦</a>
              <a href="https://linkedin.com/in/rohit-youtube-advocate" target="_blank" rel="noopener noreferrer" aria-label="LinkedIn (opens in new tab)">💼</a>
              <a href="https://youtube.com/@rohit-advocate" target="_blank" rel="noopener noreferrer" aria-label="YouTube (opens in new tab)">📺</a>
=======
              <a href="https://twitter.com/rohit_youtube" target="_blank" rel="noopener noreferrer" aria-label="Twitter">🐦</a>
              <a href="https://linkedin.com/in/rohit-youtube-advocate" target="_blank" rel="noopener noreferrer" aria-label="LinkedIn">💼</a>
              <a href="https://youtube.com/@rohit-advocate" target="_blank" rel="noopener noreferrer" aria-label="YouTube">📺</a>
              <a href="https://github.com/rohit-youtube-advocate" target="_blank" rel="noopener noreferrer" aria-label="GitHub">💻</a>
>>>>>>> dcd8af4f
            </div>
          </div>
        </div>
        <div className="footer-bottom">
          <p>&copy; {new Date().getFullYear()} YouTube Advisor AiBot. All rights reserved.</p>
          <div className="footer-links">
            <a href="/privacy">Privacy Policy</a>
            <a href="/terms">Terms of Service</a>
          </div>
        </div>
      </div>
    </footer>
  );
};

export default Footer;<|MERGE_RESOLUTION|>--- conflicted
+++ resolved
@@ -43,16 +43,10 @@
           <div className="footer-section">
             <h4>Follow Us</h4>
             <div className="social-links">
-<<<<<<< HEAD
-              <a href="https://twitter.com/rohit_youtube" target="_blank" rel="noopener noreferrer" aria-label="Twitter (opens in new tab)">🐦</a>
-              <a href="https://linkedin.com/in/rohit-youtube-advocate" target="_blank" rel="noopener noreferrer" aria-label="LinkedIn (opens in new tab)">💼</a>
-              <a href="https://youtube.com/@rohit-advocate" target="_blank" rel="noopener noreferrer" aria-label="YouTube (opens in new tab)">📺</a>
-=======
               <a href="https://twitter.com/rohit_youtube" target="_blank" rel="noopener noreferrer" aria-label="Twitter">🐦</a>
               <a href="https://linkedin.com/in/rohit-youtube-advocate" target="_blank" rel="noopener noreferrer" aria-label="LinkedIn">💼</a>
               <a href="https://youtube.com/@rohit-advocate" target="_blank" rel="noopener noreferrer" aria-label="YouTube">📺</a>
               <a href="https://github.com/rohit-youtube-advocate" target="_blank" rel="noopener noreferrer" aria-label="GitHub">💻</a>
->>>>>>> dcd8af4f
             </div>
           </div>
         </div>
