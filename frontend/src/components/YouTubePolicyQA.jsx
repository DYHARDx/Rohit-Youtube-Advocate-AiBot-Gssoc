import React, { useState } from "react";
import { postData } from "../utils/postData";
<<<<<<< HEAD
import { useError } from "../context/ErrorContext";
import ErrorDisplay from "./ErrorDisplay";
import LoadingSpinner from "./LoadingSpinner";
=======
import LoadingState from "./LoadingState";
import ErrorDisplay from "./ErrorDisplay";
>>>>>>> b5f07636
import "../styles/CommonStyles.css";

/**
 * YouTube Policy Advisor Component
 * ===============================
 * 
 * This component provides functionality to:
 * - Answer questions about YouTube policies and community guidelines
 * - Provide insights on monetization, content policies, and best practices
 * - Display policy information retrieved from backend RAG system
 * 
 * Features:
 * - Text area for policy question input
 * - Real-time validation and error handling
 * - Responsive loading states
 * - Accessible UI components
 * 
 * @component
 * @example
 * return (
 *   <YouTubePolicyAdvisor />
 * )
 */
const YouTubePolicyAdvisor = () => {
  // 🎯 State management for policy question and answer functionality
  const [policyQuestion, setPolicyQuestion] = useState("");      // User policy question
  const [policyAnswer, setPolicyAnswer] = useState("");          // Policy answer from API
<<<<<<< HEAD
  const { setError, clearError, setLoading, isLoading } = useError();
  const componentId = "policy-advisor";
=======
  const [isResearching, setIsResearching] = useState(false);     // Research processing state
  const [error, setError] = useState("");                       // Error message state
>>>>>>> b5f07636

  /**
   * Handle policy question input changes
   * Updates the policy question state as user types
   * @param {Event} e - Change event from textarea
   */
  const handlePolicyInputChange = (e) => {
    // 🎨 DEBUG: Policy question updated - {e.target.value.length} characters
    setPolicyQuestion(e.target.value);
<<<<<<< HEAD
    clearError(componentId);
=======
    // Clear error when user starts typing
    if (error) setError("");
>>>>>>> b5f07636
  };

  /**
   * Validate policy input before processing
   * Ensures a question is provided before research
   * @returns {boolean} - Validation result
   */
  const validatePolicyInput = () => {
    // 🎯 Check if policy question is empty or only whitespace
    if (!policyQuestion.trim()) {
<<<<<<< HEAD
      setError(componentId, "Please enter a question about YouTube policies.");
=======
      setError("⚠️ Please enter a question about YouTube policies.");
>>>>>>> b5f07636
      // 🎨 DEBUG: Policy input validation failed - no question provided
      return false;
    }
    
    // Check minimum length
    if (policyQuestion.trim().length < 5) {
      setError(componentId, "Please enter a more detailed question (at least 5 characters).");
      return false;
    }
    
    // 🎨 DEBUG: Policy input validation passed
    clearError(componentId);
    return true;
  };

  /**
   * Handle policy research submission
   * Processes policy question and sends to backend API for research
   * @param {Event} e - Form submit event
   */
  const handlePolicyResearch = async (e) => {
    // 🎯 Prevent default form submission behavior
    e.preventDefault();
    
    // 📋 Validate policy input before processing
    if (!validatePolicyInput()) {
      return;
    }
    
    // 🚀 Set researching state and clear previous answers
    setLoading(componentId, true);
    setPolicyAnswer(""); // Clear previous policy answers
<<<<<<< HEAD
    clearError(componentId);
=======
    setError(""); // Clear previous errors
>>>>>>> b5f07636
    // 🎨 DEBUG: Starting policy research process

    try {
      // 🌐 Send request to backend API for policy research
      const researchResponse = await postData("/api/youtube/policy", { question: policyQuestion }, 15000);
      // 🎨 DEBUG: API response received - {researchResponse ? 'success' : 'error'}

      // 📋 Handle API response
<<<<<<< HEAD
      if (!researchResponse.success) {
        setError(componentId, researchResponse.error || "Failed to get policy information. Please try again.");
=======
      if (researchResponse.error) {
        setError(`❌ ${researchResponse.error}`);
>>>>>>> b5f07636
        // 🎨 DEBUG: API returned error - {researchResponse.error}
      } else {
        setPolicyAnswer(researchResponse.data.answer || "No policy information available.");
        // 🎨 DEBUG: Policy research completed successfully
      }
    } catch (researchError) {
      // 🚨 Handle network or processing errors
<<<<<<< HEAD
      setError(componentId, `System Error: ${researchError.message || "Policy service unavailable"}`);
=======
      setError(`❌ System Error: ${researchError.message || "Policy service unavailable"}`);
>>>>>>> b5f07636
      // 🎨 DEBUG: Research error occurred - {researchError.message}
    } finally {
      // 🎯 Always reset researching state
      setLoading(componentId, false);
      // 🎨 DEBUG: Policy research process completed
    }
  };

  /**
   * Handle retry action
   */
  const handleRetry = () => {
    if (policyQuestion.trim()) {
      handlePolicyResearch({ preventDefault: () => {} });
    }
  };

  /**
   * Render policy response content based on state
   * Handles loading, empty, and result states
   * @returns {JSX.Element} - Policy response content to display
   */
  const renderPolicyResponse = () => {
    // 🔄 Show loading indicator during research
<<<<<<< HEAD
    if (isLoading(componentId)) {
      return <LoadingSpinner message="Researching YouTube policies..." />;
=======
    if (isResearching) {
      return <LoadingState message="Researching YouTube policies..." />;
    }
    
    // 🚨 Show error if present
    if (error) {
      return <ErrorDisplay message={error} onRetry={handleRetry} />;
    }
    
    // ❌ Show error message if present
    if (error) {
      return <div className="error-message">{error}</div>;
>>>>>>> b5f07636
    }
    
    // 📋 Show policy answer if available
    if (policyAnswer) {
      return <div className="policy-answer-content">{policyAnswer}</div>;
    }
    
    // 🎯 Show placeholder when no answer is available
    return (
      <div className="policy-placeholder">
        Policy insights and answers will appear here...
      </div>
    );
  };

  // 🎯 TODO: Add policy question history feature
  // 🎯 TODO: Implement policy category filtering
  // 🎯 TODO: Add bookmark functionality for important answers

  return (
    <section className="section-container policy-advisor-section">
      {/* 🎯 SECTION HEADER WITH ICON AND EMOJI */}
      <h3 className="section-header">
        <svg className="header-icon" width="32" height="32" viewBox="0 0 38 38" fill="none" style={{ marginRight: "10px" }}>
          <rect width="38" height="38" rx="10" fill="currentColor" />
          <polygon points="15,12 28,19 15,26" fill="white" />
        </svg>
        🛡️ YouTube Policy Advisor
      </h3>

      {/* 🎯 POLICY RESEARCH FORM */}
      <form onSubmit={handlePolicyResearch} className="policy-research-form">
        {/* ❓ POLICY QUESTION TEXT AREA */}
        <textarea
          rows={4}
          value={policyQuestion}
          onChange={handlePolicyInputChange}
          placeholder="Ask about YouTube community guidelines, monetization, or content policies..."
          disabled={isLoading(componentId)}
          className="policy-question-input"
        />
        
        {/* 🚀 RESEARCH SUBMIT BUTTON */}
        <button 
          type="submit" 
          className="research-button primary" 
          disabled={isLoading(componentId)}
        >
          {isLoading(componentId) ? "🔍 Researching..." : "Get Policy Insights"}
        </button>
      </form>

      {/* 📊 POLICY RESPONSE DISPLAY */}
      <div className="policy-response-container result-card">
        <ErrorDisplay message={isLoading(componentId) ? null : (useError().errors[componentId] || null)} />
        {renderPolicyResponse()}
      </div>
    </section>
  );
};

// 🎯 Placeholder for future enhancements
/**
 * Future enhancement placeholder function
 * @todo Implement advanced policy research features
 */
const futureEnhancement = () => {
  // Reserved for future implementation
};

export default YouTubePolicyAdvisor;<|MERGE_RESOLUTION|>--- conflicted
+++ resolved
@@ -1,13 +1,7 @@
 import React, { useState } from "react";
 import { postData } from "../utils/postData";
-<<<<<<< HEAD
-import { useError } from "../context/ErrorContext";
-import ErrorDisplay from "./ErrorDisplay";
-import LoadingSpinner from "./LoadingSpinner";
-=======
 import LoadingState from "./LoadingState";
 import ErrorDisplay from "./ErrorDisplay";
->>>>>>> b5f07636
 import "../styles/CommonStyles.css";
 
 /**
@@ -35,13 +29,8 @@
   // 🎯 State management for policy question and answer functionality
   const [policyQuestion, setPolicyQuestion] = useState("");      // User policy question
   const [policyAnswer, setPolicyAnswer] = useState("");          // Policy answer from API
-<<<<<<< HEAD
-  const { setError, clearError, setLoading, isLoading } = useError();
-  const componentId = "policy-advisor";
-=======
   const [isResearching, setIsResearching] = useState(false);     // Research processing state
   const [error, setError] = useState("");                       // Error message state
->>>>>>> b5f07636
 
   /**
    * Handle policy question input changes
@@ -51,12 +40,8 @@
   const handlePolicyInputChange = (e) => {
     // 🎨 DEBUG: Policy question updated - {e.target.value.length} characters
     setPolicyQuestion(e.target.value);
-<<<<<<< HEAD
-    clearError(componentId);
-=======
     // Clear error when user starts typing
     if (error) setError("");
->>>>>>> b5f07636
   };
 
   /**
@@ -67,11 +52,7 @@
   const validatePolicyInput = () => {
     // 🎯 Check if policy question is empty or only whitespace
     if (!policyQuestion.trim()) {
-<<<<<<< HEAD
-      setError(componentId, "Please enter a question about YouTube policies.");
-=======
       setError("⚠️ Please enter a question about YouTube policies.");
->>>>>>> b5f07636
       // 🎨 DEBUG: Policy input validation failed - no question provided
       return false;
     }
@@ -104,11 +85,7 @@
     // 🚀 Set researching state and clear previous answers
     setLoading(componentId, true);
     setPolicyAnswer(""); // Clear previous policy answers
-<<<<<<< HEAD
-    clearError(componentId);
-=======
     setError(""); // Clear previous errors
->>>>>>> b5f07636
     // 🎨 DEBUG: Starting policy research process
 
     try {
@@ -117,13 +94,8 @@
       // 🎨 DEBUG: API response received - {researchResponse ? 'success' : 'error'}
 
       // 📋 Handle API response
-<<<<<<< HEAD
-      if (!researchResponse.success) {
-        setError(componentId, researchResponse.error || "Failed to get policy information. Please try again.");
-=======
       if (researchResponse.error) {
         setError(`❌ ${researchResponse.error}`);
->>>>>>> b5f07636
         // 🎨 DEBUG: API returned error - {researchResponse.error}
       } else {
         setPolicyAnswer(researchResponse.data.answer || "No policy information available.");
@@ -131,11 +103,7 @@
       }
     } catch (researchError) {
       // 🚨 Handle network or processing errors
-<<<<<<< HEAD
-      setError(componentId, `System Error: ${researchError.message || "Policy service unavailable"}`);
-=======
       setError(`❌ System Error: ${researchError.message || "Policy service unavailable"}`);
->>>>>>> b5f07636
       // 🎨 DEBUG: Research error occurred - {researchError.message}
     } finally {
       // 🎯 Always reset researching state
@@ -160,10 +128,6 @@
    */
   const renderPolicyResponse = () => {
     // 🔄 Show loading indicator during research
-<<<<<<< HEAD
-    if (isLoading(componentId)) {
-      return <LoadingSpinner message="Researching YouTube policies..." />;
-=======
     if (isResearching) {
       return <LoadingState message="Researching YouTube policies..." />;
     }
@@ -176,7 +140,6 @@
     // ❌ Show error message if present
     if (error) {
       return <div className="error-message">{error}</div>;
->>>>>>> b5f07636
     }
     
     // 📋 Show policy answer if available
