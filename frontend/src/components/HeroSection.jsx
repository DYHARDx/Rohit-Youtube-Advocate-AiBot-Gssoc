--- conflicted
+++ resolved
@@ -24,10 +24,9 @@
         <img
           src={heroImage}
           alt="Hero"
-<<<<<<< HEAD
+
           className="hero-image"
-=======
->>>>>>> 52a6fe49
+
         />
       </div>
     </section>
