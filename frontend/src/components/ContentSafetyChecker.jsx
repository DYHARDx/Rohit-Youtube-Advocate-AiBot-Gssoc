--- conflicted
+++ resolved
@@ -27,38 +27,22 @@
  * )
  */
 const ContentSafetyAnalyzer = () => {
-<<<<<<< HEAD
-  // 🎯 State management for content safety functionality
-  const [contentText, setContentText] = useState("");            // User content text
-  const [safetyReport, setSafetyReport] = useState("");          // Safety report from API
-  const [isAnalyzing, setIsAnalyzing] = useState(false);        // Analysis processing state
-  const [error, setError] = useState(null);                     // Error state for API calls
-=======
   // 🎯 State management for content safety analysis functionality
   const [content, setContent] = useState("");              // User input content for analysis
   const [result, setResult] = useState("");               // Analysis results from API
   const [loading, setLoading] = useState(false);           // Loading state indicator
   const [error, setError] = useState("");                 // Error message state
->>>>>>> 5a557251
 
   /**
    * Handle content text input changes
    * Updates the content text state as user types
    * @param {Event} e - Change event from textarea
    */
-<<<<<<< HEAD
-  const handleContentInputChange = (e) => {
-    // 🎨 DEBUG: Content text updated - {e.target.value.length} characters
-    setContentText(e.target.value);
-    // Clear previous errors when user starts typing
-    if (error) setError(null);
-=======
   const handleContentChange = (e) => {
     // 🎨 DEBUG: Content updated - {e.target.value.length} characters
     setContent(e.target.value);
     // Clear error when user starts typing
     if (error) setError("");
->>>>>>> 5a557251
   };
 
   /**
@@ -66,16 +50,6 @@
    * Ensures content is provided before analysis
    * @returns {boolean} - Validation result
    */
-<<<<<<< HEAD
-  const validateContentInput = () => {
-    // 🎯 Check if content text is empty or only whitespace
-    if (!contentText.trim()) {
-      setError("⚠️ Please enter content to analyze for safety.");
-      // 🎨 DEBUG: Content input validation failed - no content provided
-      return false;
-    }
-    // 🎨 DEBUG: Content input validation passed
-=======
   const validateContent = () => {
     // 🎯 Check if content is empty or only whitespace
     if (!content.trim()) {
@@ -92,7 +66,6 @@
     
     // 🎨 DEBUG: Content validation passed
     clearError(componentId);
->>>>>>> 5a557251
     return true;
   };
 
@@ -110,35 +83,6 @@
       return;
     }
     
-<<<<<<< HEAD
-    // 🚀 Set analyzing state and clear previous reports and errors
-    setIsAnalyzing(true);
-    setSafetyReport(""); // Clear previous safety reports
-    setError(null); // Clear previous errors
-    // 🎨 DEBUG: Starting content analysis process
-
-    try {
-      // 🌐 Send request to backend API for content analysis
-      const analysisResponse = await postData("/api/content/check", { text: contentText });
-      // 🎨 DEBUG: API response received - {analysisResponse ? 'success' : 'error'}
-
-      // 📋 Handle API response
-      if (analysisResponse.error) {
-        // Handle different types of errors
-        if (analysisResponse.networkError) {
-          setError(`❌ Network Error: ${analysisResponse.error}`);
-        } else if (analysisResponse.status === 503) {
-          setError(`❌ Service Unavailable: ${analysisResponse.error}`);
-        } else if (analysisResponse.status === 400) {
-          setError(`❌ Invalid Request: ${analysisResponse.error}`);
-        } else {
-          setError(`❌ ${analysisResponse.error}${analysisResponse.details ? ` - ${analysisResponse.details}` : ''}`);
-        }
-        // 🎨 DEBUG: API returned error - {analysisResponse.error}
-      } else {
-        setSafetyReport(analysisResponse.report || "No safety report available.");
-        // 🎨 DEBUG: Content analysis completed successfully
-=======
     // 🚀 Set loading state and clear previous results
     setLoading(componentId, true);
     setResult("");
@@ -157,25 +101,15 @@
       } else {
         setResult(apiResponse.data.report || "No safety report generated.");
         // 🎨 DEBUG: Safety analysis completed successfully
->>>>>>> 5a557251
       }
     } catch (analysisError) {
       // 🚨 Handle network or processing errors
-<<<<<<< HEAD
-      setError(`❌ System Error: ${analysisError.message || "Content safety service unavailable"}`);
-      // 🎨 DEBUG: Analysis error occurred - {analysisError.message}
-    } finally {
-      // 🎯 Always reset analyzing state
-      setIsAnalyzing(false);
-      // 🎨 DEBUG: Content analysis process completed
-=======
       setError(`❌ Network Error: ${error.message || "Connection failed"}`);
       // 🎨 DEBUG: Network error occurred - {error.message}
     } finally {
       // 🎯 Always reset loading state
       setLoading(componentId, false);
       // 🎨 DEBUG: Content safety analysis completed
->>>>>>> 5a557251
     }
   };
 
@@ -184,17 +118,6 @@
    * Handles loading, empty, and result states
    * @returns {JSX.Element} - Safety report content to display
    */
-<<<<<<< HEAD
-  const renderSafetyReport = () => {
-    // 🔄 Show loading indicator during analysis
-    if (isAnalyzing) {
-      return (
-        <div className="analysis-status">
-          <span className="analysis-spinner"></span>
-          🔍 Analyzing content safety...
-        </div>
-      );
-=======
   const renderResult = () => {
     // 🔄 Show loading indicator during processing
     if (isLoading(componentId)) {
@@ -204,7 +127,6 @@
     // ❌ Show error message if present
     if (error) {
       return <div className="error-message">{error}</div>;
->>>>>>> 5a557251
     }
     
     // 🚨 Show error message if there's an error
@@ -265,38 +187,17 @@
         {/* 📝 CONTENT TEXT AREA */}
         <textarea
           rows={6}
-<<<<<<< HEAD
-          value={contentText}
-          onChange={handleContentInputChange}
-          placeholder="Paste your YouTube content (video description, comments, etc.) to check for policy compliance and safety concerns..."
-          disabled={isAnalyzing}
-          className="content-input"
-=======
           value={content}
           onChange={handleContentChange}
           placeholder="Enter your video script or content for safety evaluation..."
           disabled={isLoading(componentId)}
           className="component-textarea"
           aria-label="Content to check for safety"
->>>>>>> 5a557251
         />
         
         {/* 🚀 ANALYSIS SUBMIT BUTTON */}
         <button 
           type="submit" 
-<<<<<<< HEAD
-          className="analysis-button primary" 
-          disabled={isAnalyzing}
-        >
-          {isAnalyzing ? "🔍 Analyzing..." : "Check Content Safety"}
-        </button>
-      </form>
-
-      {/* 📊 SAFETY REPORT DISPLAY */}
-      <div className="safety-report-container result-card">
-        {renderSafetyReport()}
-        {renderErrorMessage()}
-=======
           className="submit-button primary" 
           disabled={isLoading(componentId)}
           aria-label={isLoading(componentId) ? "Analyzing content" : "Run safety check"}
@@ -309,7 +210,6 @@
       <div className="result-container result-card" role="status" aria-live="polite">
         <ErrorDisplay message={isLoading(componentId) ? null : (useError().errors[componentId] || null)} />
         {renderResult()}
->>>>>>> 5a557251
       </div>
     </section>
   );
