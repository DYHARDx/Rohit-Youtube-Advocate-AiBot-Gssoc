--- conflicted
+++ resolved
@@ -3,26 +3,9 @@
 from vector_database import handle_policy_query, simplify_contract_text, analyze_content_safety, create_professional_invoice, process_legal_assistant_query
 from flask_cors import CORS
 import io
-<<<<<<< HEAD
-import traceback
-import logging
-
-# Try to import weasyprint, but handle gracefully if not available
-try:
-    from weasyprint import HTML
-    WEASYPRINT_AVAILABLE = True
-except ImportError:
-    WEASYPRINT_AVAILABLE = False
-    HTML = None
-
-# Configure logging
-logging.basicConfig(level=logging.INFO)
-logger = logging.getLogger(__name__)
-=======
 import logging
 import traceback
 from datetime import datetime
->>>>>>> b5f07636
 
 # 🚀 Initialize Flask Application
 # ================================
@@ -36,10 +19,6 @@
     template_folder="templates"
 )
 
-<<<<<<< HEAD
-# Enable CORS for all routes
-CORS(app)
-=======
 
 # 🎯 Configure logging
 logging.basicConfig(
@@ -48,7 +27,6 @@
 )
 logger = logging.getLogger(__name__)
 n
->>>>>>> b5f07636
 
 # 🎯 TODO: Add configuration management system
 # Future enhancement: Move to config.py for better organization
@@ -128,12 +106,6 @@
     📄 Simplify complex contract text into easy-to-understand summary
     POST Data: { "text": "contract content here" }
     Returns: JSON with simplified contract summary
-<<<<<<< HEAD
-    """
-    try:
-        data = request.json
-        if not data:
-=======
     
     Enhancement: Added input sanitization and detailed error handling
     """
@@ -142,45 +114,30 @@
         data = request.get_json()
         if data is None:
             logger.warning("Contract simplification attempted with invalid JSON")
->>>>>>> b5f07636
             return jsonify({"error": "Invalid JSON data"}), 400
             
         text = data.get("text", "")
         
         # 🎯 Input validation to ensure contract text is provided
         if not text:
-<<<<<<< HEAD
-            return jsonify({"error": "Contract text is required"}), 400
-            
-        if len(text.strip()) < 20:
-            return jsonify({"error": "Contract text must be at least 20 characters long"}), 400
-=======
             logger.warning("Contract simplification attempted with empty text")
             return jsonify({"error": "Contract text is required"}), 400
->>>>>>> b5f07636
         
         # 🚀 Process contract simplification using NLP pipeline
         summary = simplify_contract_text(text)
         
-<<<<<<< HEAD
-=======
         # 🎨 Log successful processing
         logger.info(f"Contract simplification completed for {len(text)} characters")
         
->>>>>>> b5f07636
         # 🎨 TODO: Add caching mechanism for repeated requests
         # Enhancement idea: Implement Redis cache for frequently requested contracts
         return jsonify({"summary": summary})
     except Exception as e:
         logger.error(f"Error in contract simplification: {str(e)}")
         logger.error(traceback.format_exc())
-<<<<<<< HEAD
-        return jsonify({"error": "Failed to process contract simplification"}), 500
-=======
         return jsonify({"error": "Failed to process contract"}), 500
 
 
->>>>>>> b5f07636
 
 @app.route("/api/content/check", methods=["POST"])
 def content_check():
@@ -188,12 +145,6 @@
     🔍 Analyze content for safety and compliance
     POST Data: { "text": "content to analyze" }
     Returns: JSON with safety report and recommendations
-<<<<<<< HEAD
-    """
-    try:
-        data = request.json
-        if not data:
-=======
     
     Improvement: Added enhanced validation and detailed logging
     """
@@ -202,45 +153,27 @@
         data = request.get_json()
         if data is None:
             logger.warning("Content safety check attempted with invalid JSON")
->>>>>>> b5f07636
             return jsonify({"error": "Invalid JSON data"}), 400
             
         text = data.get("text", "")
         
         # 🎯 Validate that content text is provided for analysis
         if not text:
-<<<<<<< HEAD
-            return jsonify({"error": "Content text is required for analysis"}), 400
-            
-        if len(text.strip()) < 10:
-            return jsonify({"error": "Content text must be at least 10 characters long"}), 400
-=======
             logger.warning("Content safety check attempted with empty text")
             return jsonify({"error": "Content text is required for analysis"}), 400
->>>>>>> b5f07636
         
         # 🛡️ Generate content safety report using policy engine
         report = analyze_content_safety(text)
         
-<<<<<<< HEAD
-        # 🎯 Debug logging placeholder
-        # print(f"🔍 Content safety check completed for {len(text)} characters")
-        # 🎨 DEBUG: Content safety analysis completed successfully
-=======
         # 🎨 Log successful processing
         logger.info(f"Content safety check completed for {len(text)} characters")
->>>>>>> b5f07636
         return jsonify({"report": report})
     except Exception as e:
         logger.error(f"Error in content safety check: {str(e)}")
         logger.error(traceback.format_exc())
-<<<<<<< HEAD
-        return jsonify({"error": "Failed to perform content safety analysis"}), 500
-=======
         return jsonify({"error": "Failed to analyze content"}), 500
 
 
->>>>>>> b5f07636
 
 @app.route("/api/invoice/generate", methods=["POST"])
 def invoice():
@@ -251,13 +184,6 @@
     
     Enhancement: Added comprehensive parameter validation and error details
     """
-<<<<<<< HEAD
-    try:
-        data = request.json
-        if not data:
-            return jsonify({"error": "Invalid JSON data"}), 400
-            
-=======
 
     start_time = time.time()
     data = request.json
@@ -271,36 +197,12 @@
             logger.warning("Invoice generation attempted with invalid JSON")
             return jsonify({"error": "Invalid JSON data"}), 400
 
->>>>>>> b5f07636
         # 📊 Extract and validate invoice parameters
         brand = data.get("brand")
         service = data.get("service")
         amount = data.get("amount")
         include_gst = data.get("include_gst", False)
         
-<<<<<<< HEAD
-        # Validate required fields
-        if not brand:
-            return jsonify({"error": "Brand name is required"}), 400
-        if not service:
-            return jsonify({"error": "Service description is required"}), 400
-        if amount is None:
-            return jsonify({"error": "Amount is required"}), 400
-            
-        # Validate amount is a number
-        try:
-            amount = float(amount)
-            if amount <= 0:
-                return jsonify({"error": "Amount must be greater than zero"}), 400
-        except (ValueError, TypeError):
-            return jsonify({"error": "Amount must be a valid number"}), 400
-        
-        # 🧾 Generate invoice text using template engine
-        invoice_text = create_professional_invoice(brand, service, amount, include_gst)
-        
-        # 🎨 DEBUG: Invoice generation completed for brand {brand}
-        return jsonify({"invoice_text": invoice_text})
-=======
 
         # 🧾 Generate invoice text using template engine
         invoice_text = create_professional_invoice(brand, service, amount, include_gst)
@@ -312,18 +214,14 @@
         # 🚨 Enhanced error reporting for invalid input parameters
         logger.warning(f"Invalid input parameters for invoice generation: {str(e)}")
         return jsonify({"error": "Invalid input parameters", "details": str(e)}), 400
->>>>>>> b5f07636
     except Exception as e:
         logger.error(f"Error in invoice generation: {str(e)}")
         logger.error(traceback.format_exc())
         return jsonify({"error": "Failed to generate invoice"}), 500
-<<<<<<< HEAD
-=======
-
-
-
-
->>>>>>> b5f07636
+
+
+
+
 
 @app.route("/api/invoice/download", methods=["POST"])
 def download_invoice_pdf():
@@ -331,16 +229,6 @@
     📄 Generate and download invoice as PDF using WeasyPrint
     POST Data: { "invoice_text": "formatted invoice text" }
     Returns: PDF file response
-<<<<<<< HEAD
-    """
-    try:
-        # Check if weasyprint is available
-        if not WEASYPRINT_AVAILABLE:
-            return jsonify({"error": "PDF generation is not available on this server"}), 501
-            
-        data = request.json
-        if not data:
-=======
     
     Improvement: Added input validation and enhanced error handling
     """
@@ -348,30 +236,21 @@
         data = request.get_json()
         if data is None:
             logger.warning("PDF download attempted with invalid JSON")
->>>>>>> b5f07636
             return jsonify({"error": "Invalid JSON data"}), 400
             
         invoice_text = data.get("invoice_text", "")
         
         # 🎯 Validate that invoice text is provided for PDF generation
         if not invoice_text:
-<<<<<<< HEAD
-=======
             logger.warning("PDF download attempted with empty invoice text")
->>>>>>> b5f07636
             return jsonify({"error": "No invoice text provided"}), 400
 
         # 📄 Convert invoice text to PDF format using WeasyPrint
         html_content = f"<pre style='font-family:Courier, monospace'>{invoice_text}</pre>"
-<<<<<<< HEAD
-        # Type ignore because HTML might be None if weasyprint is not available
-        pdf_file = HTML(string=html_content).write_pdf()  # type: ignore
-=======
         pdf_file = HTML(string=html_content).write_pdf()
         
         # 🎨 Log successful processing
         logger.info("PDF invoice generated successfully")
->>>>>>> b5f07636
         return send_file(
             io.BytesIO(pdf_file),
             download_name="invoice.pdf",
@@ -381,12 +260,9 @@
         logger.error(f"Error in PDF generation: {str(e)}")
         logger.error(traceback.format_exc())
         return jsonify({"error": "Failed to generate PDF"}), 500
-<<<<<<< HEAD
-=======
-
-
-
->>>>>>> b5f07636
+
+
+
 
 @app.route("/api/youtube/policy", methods=["POST"])
 def youtube_policy():
@@ -394,12 +270,6 @@
     📺 Get YouTube policy guidance and recommendations
     POST Data: { "question": "policy question" }
     Returns: JSON with policy answer and guidance
-<<<<<<< HEAD
-    """
-    try:
-        data = request.json
-        if not data:
-=======
     
     Enhancement: Added input validation and processing confirmation
     """
@@ -407,44 +277,29 @@
         data = request.get_json()
         if data is None:
             logger.warning("YouTube policy query attempted with invalid JSON")
->>>>>>> b5f07636
             return jsonify({"error": "Invalid JSON data"}), 400
             
         question = data.get("question", "")
         
         # 🎯 Validate that policy question is provided
         if not question:
-<<<<<<< HEAD
-            return jsonify({"error": "Policy question is required"}), 400
-            
-        if len(question.strip()) < 5:
-            return jsonify({"error": "Question must be at least 5 characters long"}), 400
-=======
             logger.warning("YouTube policy query attempted with empty question")
             return jsonify({"error": "Policy question is required"}), 400
->>>>>>> b5f07636
         
         # 🎬 Get policy response from vector database using RAG pipeline
         answer = handle_policy_query(question)
         
-<<<<<<< HEAD
-=======
         # 🎨 Log successful processing
         logger.info(f"Policy response generated for question: {question[:50]}...")
->>>>>>> b5f07636
         # 🎯 TODO: Add response caching for common questions
         # Enhancement: Implement LRU cache for frequently asked policy questions
         return jsonify({"answer": answer})
     except Exception as e:
         logger.error(f"Error in YouTube policy query: {str(e)}")
         logger.error(traceback.format_exc())
-<<<<<<< HEAD
-        return jsonify({"error": "Failed to process policy query"}), 500
-=======
         return jsonify({"error": "Failed to retrieve policy information"}), 500
 
 
->>>>>>> b5f07636
 
 @app.route("/api/ama/ask", methods=["POST"])
 def ama():
@@ -452,12 +307,6 @@
     💬 Ask Me Anything - Get responses from Rohit's knowledge base
     POST Data: { "question": "question for Rohit" }
     Returns: JSON with personalized answer
-<<<<<<< HEAD
-    """
-    try:
-        data = request.json
-        if not data:
-=======
     
     Improvement: Added enhanced logging and input validation
     """
@@ -465,44 +314,28 @@
         data = request.get_json()
         if data is None:
             logger.warning("AMA query attempted with invalid JSON")
->>>>>>> b5f07636
             return jsonify({"error": "Invalid JSON data"}), 400
             
         question = data.get("question", "")
         
         # 🎯 Validate that question is provided for AMA session
         if not question:
-<<<<<<< HEAD
-            return jsonify({"error": "Question is required for AMA"}), 400
-            
-        if len(question.strip()) < 5:
-            return jsonify({"error": "Question must be at least 5 characters long"}), 400
-=======
             logger.warning("AMA query attempted with empty question")
             return jsonify({"error": "Question is required for AMA"}), 400
->>>>>>> b5f07636
         
         # 🧠 Get response from Rohit's knowledge base using semantic search
         answer = process_legal_assistant_query(question)
         
-<<<<<<< HEAD
-        # 🎨 DEBUG: AMA response generated successfully
-=======
         # 🎨 Log successful processing
         logger.info(f"AMA response generated for question: {question[:50]}...")
->>>>>>> b5f07636
         return jsonify({"answer": answer})
     except Exception as e:
         logger.error(f"Error in AMA query: {str(e)}")
         logger.error(traceback.format_exc())
-<<<<<<< HEAD
-        return jsonify({"error": "Failed to process AMA query"}), 500
-=======
         return jsonify({"error": "Failed to generate response"}), 500
 
 
 
->>>>>>> b5f07636
 
 @app.route("/api/health", methods=["GET"])
 def health_check():
@@ -510,19 +343,6 @@
     ❤️ Health check endpoint for monitoring and load balancers
     Returns: JSON with service status and version info
     """
-<<<<<<< HEAD
-    # 🎯 TODO: Add database connection check
-    # 🎯 TODO: Add external service dependency checks
-    # Enhancement: Add detailed health metrics for monitoring dashboards
-    
-    return jsonify({
-        "status": "healthy",
-        "service": "Flask API Server",
-        "version": "1.0.0",
-        "timestamp": "2024-01-01T00:00:00Z",  # 🎯 TODO: Add dynamic timestamp
-        "pdf_support": WEASYPRINT_AVAILABLE
-    })
-=======
     try:
         # 🎯 TODO: Add database connection check
         # 🎯 TODO: Add external service dependency checks
@@ -537,7 +357,6 @@
     except Exception as e:
         logger.error(f"Health check failed: {str(e)}")
         return jsonify({"status": "unhealthy", "error": str(e)}), 500
->>>>>>> b5f07636
 
 @app.route("/api/debug/info", methods=["GET"])
 def debug_info():
@@ -565,8 +384,6 @@
         "pdf_support": WEASYPRINT_AVAILABLE
     })
 
-<<<<<<< HEAD
-=======
 
 # ==================== ERROR HANDLING ENHANCEMENTS ====================
 
@@ -627,7 +444,6 @@
     # Enhancement idea: Add advanced analytics capabilities
     pass
 
->>>>>>> b5f07636
 # ==================== APPLICATION INITIALIZATION ====================
 
 if __name__ == "__main__":
