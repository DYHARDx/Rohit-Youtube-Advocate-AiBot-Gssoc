# ==================== ENVIRONMENT CONFIGURATION ====================
import os
from dotenv import load_dotenv
from langchain_community.vectorstores import FAISS
from langchain_ollama import OllamaEmbeddings
from langchain_groq import ChatGroq
from langchain_core.prompts import ChatPromptTemplate

<<<<<<< HEAD
# 🚀 Load environment variables (make sure .env file exists)
load_dotenv()

# 🎯 TODO: Add environment variable validation
# 🎯 TODO: Implement configuration management system

# ==================== CONSTANTS & CONFIGURATION ====================
# Constants
FAISS_DB_PATH = "vectorstore/db_faiss"
OLLAMA_MODEL_NAME = "deepseek-r1:1.5b"
GROQ_MODEL = "deepseek-r1-distill-llama-70b"  # or "deepseek-coder:6.7b-instruct"
GROQ_API_KEY = os.getenv("GROQ_API_KEY")

# 🎯 Model configuration constants
MODEL_CONFIG = {
    "temperature": 0.2,
    "max_tokens": 2048,
    "timeout": 30
}

# 🎯 Debug configuration
DEBUG_MODE = True

# ==================== VECTOR DATABASE OPERATIONS ====================
# Step 1: Load FAISS Vector DB
def load_faiss_db():
    """
    📚 Load the FAISS vector database with Ollama embeddings
    Returns: FAISS vector store instance
    Raises: Exception if database loading fails
    """
    # 🎯 Initialize embeddings model
    embeddings = OllamaEmbeddings(model=OLLAMA_MODEL_NAME)
    
    # 🚀 Debug logging
    if DEBUG_MODE:
        print("🔧 Loading FAISS database from:", FAISS_DB_PATH)
    
=======
# Load environment configuration variables
load_dotenv()

# Application Constants and Configuration
FAISS_VECTOR_DB_PATH = "vectorstore/db_faiss"
OLLAMA_EMBEDDING_MODEL = "deepseek-r1:1.5b"
GROQ_LLM_MODEL = "deepseek-r1-distill-llama-70b"  # Alternative: "deepseek-coder:6.7b-instruct"
GROQ_API_KEY_VALUE = os.getenv("GROQ_API_KEY")

# Step 1: Initialize and Load FAISS Vector Database
def initialize_vector_database():
    """Initialize embeddings and load FAISS vector store from local directory"""
    embedding_model = OllamaEmbeddings(model=OLLAMA_EMBEDDING_MODEL)
>>>>>>> 2ea6df11
    return FAISS.load_local(
        FAISS_VECTOR_DB_PATH,
        embeddings=embedding_model,
        allow_dangerous_deserialization=True
    )

<<<<<<< HEAD
# ==================== LLM SETUP & CONFIGURATION ====================
# Step 2: Setup LLM with Groq
def setup_llm():
    """
    🧠 Initialize and configure the Groq language model
    Returns: Configured ChatGroq instance
    Raises: Exception if API key is missing or invalid
    """
    # 🎯 API key validation placeholder
    if not GROQ_API_KEY:
        print("⚠️  GROQ_API_KEY not found in environment variables")
        # 🎯 TODO: Add proper error handling
    
    # 🚀 Initialize Groq LLM with configuration
    llm = ChatGroq(
        api_key=GROQ_API_KEY,
        model_name=GROQ_MODEL,
        temperature=MODEL_CONFIG["temperature"]
        # 🎯 TODO: Add additional model parameters
=======
# Step 2: Configure and Setup LLM with Groq
def configure_llm_model():
    """Configure and return the Groq LLM instance with specified parameters"""
    return ChatGroq(
        api_key=GROQ_API_KEY_VALUE,
        model_name=GROQ_LLM_MODEL,
        temperature=0.2
>>>>>>> 2ea6df11
    )
    
    if DEBUG_MODE:
        print("🔧 LLM configured with model:", GROQ_MODEL)
    
    return llm

<<<<<<< HEAD
# ==================== CONTEXT PROCESSING ====================
# Step 3: Get context from retrieved documents
def get_context(docs):
    """
    📄 Process and concatenate document contents for context
    Args:
        docs: List of retrieved documents
    Returns: Concatenated context string
    """
    # 🎯 TODO: Add document filtering based on relevance scores
    # 🎯 TODO: Implement context length optimization
    
    context = "\n\n".join([doc.page_content for doc in docs])
    
    if DEBUG_MODE:
        print(f"📊 Retrieved {len(docs)} documents for context")
        print(f"📝 Context length: {len(context)} characters")
    
    return context

# ==================== PROMPT TEMPLATE SYSTEM ====================
# Step 4: Use RAG prompt template
PROMPT_TEMPLATE = """
You are a legal AI assistant designed to help content creators understand contracts by simplifying complex legal language into clear, plain English.
Use only the information provided in the contract text. Do not make assumptions or generate legal advice beyond the context.
Always respond in a **formal, assertive tone** and ensure **full legal clarity** while simplifying. 
Your goal is to make the terms transparent and easily understandable for a non-lawyer creator.
=======
# Step 3: Extract context from retrieved documents
def extract_document_context(retrieved_docs):
    """Combine page content from multiple documents into single context string"""
    return "\n\n".join([doc.page_content for doc in retrieved_docs])


# Enhanced RAG prompt template with improved formatting
LEGAL_ASSISTANT_PROMPT = """
You are a specialized legal AI assistant designed to help content creators understand complex contracts by translating legal jargon into clear, plain English.
Use only the information provided in the contract text. Do not make assumptions or generate legal advice beyond the given context.
Always respond in a **professional, assertive tone** and ensure **complete legal clarity** while simplifying complex terms. 
Your primary objective is to make contractual terms transparent and easily understandable for creators without legal backgrounds.
>>>>>>> 2ea6df11

**Required Response Format:**
Contract Summary:
- Provide a high-level overview explaining the contract's purpose and main focus areas.

Key Legal Terms Explained:
- Break down important terms, rights, obligations, timelines, financial clauses, ownership details, or penalties.
- Highlight any sections requiring special attention (exclusivity clauses, indemnity provisions, automatic renewal terms).

Simplified Plain English Version:
- Rewrite the entire clause or section using simple, everyday language while preserving all legal meaning and intent.

---

Example Demonstration 1:

Original Contract Text:
"The Creator hereby grants the Platform an irrevocable, worldwide, royalty-free license to use, reproduce, modify, and distribute their content across any media now known or later developed."

<<<<<<< HEAD
Answer:
Summary:
This clause talks about how the platform can use the creator's content.

Key Terms Explained:
- "Irrevocable": Cannot be withdrawn once granted.
- "Royalty-free": You won't get paid each time your content is used.
- "Worldwide": Applies globally.
- "Any media": Includes all current and future formats (e.g., YouTube, podcasts, VR, etc.).

Plain English Version:
Once you upload content to the platform, they can use it anywhere, however they like, without paying you—and you can't take back those rights.
=======
Assistant Response:
Contract Summary:
This section outlines how the platform can utilize the creator's uploaded content.

Key Legal Terms Explained:
- "Irrevocable": Rights cannot be revoked once granted.
- "Royalty-free": No ongoing payments for content usage.
- "Worldwide": Global application of rights.
- "Any media": Includes all current and future distribution channels.

Simplified Plain English Version:
Once you upload content, the platform can use it anywhere in the world, in any format (including future technologies), without paying you additional fees—and you cannot revoke these permissions.
>>>>>>> 2ea6df11

---

Now process the following contract text using the same structured approach:

User Question: {question}
Retrieved Context: {context}

Assistant Response:
"""

# 🎯 TODO: Add multiple prompt templates for different use cases
# 🎯 TODO: Implement prompt versioning system

<<<<<<< HEAD
# ==================== RAG PIPELINE EXECUTION ====================
def ask_question(llm, vector_db, query):
    """
    ❓ Execute the RAG pipeline to answer legal questions
    Args:
        llm: Initialized language model
        vector_db: FAISS vector database
        query: User question string
    Returns: AI-generated response
    """
    # 🔍 Retrieve relevant documents
    docs = vector_db.similarity_search(query)
    
    # 📄 Process context from documents
    context = get_context(docs)
    
    # 🎯 Create prompt template
    prompt = ChatPromptTemplate.from_template(PROMPT_TEMPLATE)
    
    # 🔗 Build processing chain
    chain = prompt | llm
    
    if DEBUG_MODE:
        print("🔧 Executing RAG pipeline...")
        print(f"📝 Query: {query}")
    
    # 🚀 Invoke the chain
    return chain.invoke({"question": query, "context": context})

# ==================== MAIN EXECUTION BLOCK ====================
# 🔁 Run the pipeline
if __name__ == "__main__":
    # 🎯 TODO: Add command-line argument parsing
    # 🎯 TODO: Implement interactive mode
    
    query = input("Ask your legal question: ")
    
    if DEBUG_MODE:
        print("\n" + "="*50)
        print("🚀 Starting RAG Pipeline Execution")
        print("="*50)
=======
def process_legal_query(llm_instance, vector_database, user_query):
    """Process user query using RAG pipeline and return AI response"""
    retrieved_documents = vector_database.similarity_search(user_query)
    document_context = extract_document_context(retrieved_documents)
    prompt_template = ChatPromptTemplate.from_template(LEGAL_ASSISTANT_PROMPT)
    rag_chain = prompt_template | llm_instance
    return rag_chain.invoke({"question": user_query, "context": document_context})


# 🚀 Main execution pipeline
if __name__ == "__main__":
    user_question = input("Enter your legal contract question: ")
>>>>>>> 2ea6df11

    print("[🔧] Initializing FAISS vector database...")
    vector_db = initialize_vector_database()

    print("[⚙️] Configuring Groq LLM model...")
    groq_llm = configure_llm_model()

<<<<<<< HEAD
    print("[+] Answering your question...\n")
    response = ask_question(llm, db, query)
    
    if DEBUG_MODE:
        print("\n" + "="*50)
        print("✅ Pipeline Execution Complete")
        print("="*50)
    
    print("💡 AI Answer:\n", response)

# 🎯 Future enhancement placeholders
# TODO: Add response caching mechanism
# TODO: Implement conversation history
# TODO: Add response quality metrics
# TODO: Create batch processing mode
# TODO: Add API endpoint wrapper

# ==================== END OF ENHANCEMENTS ====================
=======
    print("[💭] Processing your legal query...\n")
    ai_response = process_legal_query(groq_llm, vector_db, user_question)
    print("💡 Legal Assistant Response:\n", ai_response)
    
    # Additional logging for debugging purposes
    print(f"\n[📊] Query processing completed for: '{user_question[:50]}...'")
>>>>>>> 2ea6df11
<|MERGE_RESOLUTION|>--- conflicted
+++ resolved
@@ -1,149 +1,106 @@
-# ==================== ENVIRONMENT CONFIGURATION ====================
 import os
 from dotenv import load_dotenv
+
+# LangChain / model imports
 from langchain_community.vectorstores import FAISS
 from langchain_ollama import OllamaEmbeddings
 from langchain_groq import ChatGroq
 from langchain_core.prompts import ChatPromptTemplate
 
-<<<<<<< HEAD
-# 🚀 Load environment variables (make sure .env file exists)
-load_dotenv()
+# ==================== ENVIRONMENT & CONFIG ====================
+load_dotenv()  # load .env file if present
 
-# 🎯 TODO: Add environment variable validation
-# 🎯 TODO: Implement configuration management system
-
-# ==================== CONSTANTS & CONFIGURATION ====================
-# Constants
+# --- Constants (unified names) ---
 FAISS_DB_PATH = "vectorstore/db_faiss"
 OLLAMA_MODEL_NAME = "deepseek-r1:1.5b"
-GROQ_MODEL = "deepseek-r1-distill-llama-70b"  # or "deepseek-coder:6.7b-instruct"
+GROQ_MODEL_NAME = "deepseek-r1-distill-llama-70b"  # alternative: "deepseek-coder:6.7b-instruct"
 GROQ_API_KEY = os.getenv("GROQ_API_KEY")
 
-# 🎯 Model configuration constants
 MODEL_CONFIG = {
     "temperature": 0.2,
     "max_tokens": 2048,
-    "timeout": 30
+    "timeout": 30,
 }
 
-# 🎯 Debug configuration
 DEBUG_MODE = True
 
 # ==================== VECTOR DATABASE OPERATIONS ====================
-# Step 1: Load FAISS Vector DB
-def load_faiss_db():
+
+def initialize_vector_database(path: str = FAISS_DB_PATH):
+    """Initialize Ollama embeddings and load FAISS vectorstore from local directory.
+
+    Returns:
+        FAISS vectorstore instance
+    Raises:
+        Exception: If loading fails
     """
-    📚 Load the FAISS vector database with Ollama embeddings
-    Returns: FAISS vector store instance
-    Raises: Exception if database loading fails
+    try:
+        if DEBUG_MODE:
+            print("🔧 Initializing Ollama embeddings with model:", OLLAMA_MODEL_NAME)
+        embedding_model = OllamaEmbeddings(model=OLLAMA_MODEL_NAME)
+
+        if DEBUG_MODE:
+            print("🔧 Loading FAISS database from:", path)
+
+        vector_db = FAISS.load_local(
+            path,
+            embeddings=embedding_model,
+            allow_dangerous_deserialization=True,
+        )
+
+        if DEBUG_MODE:
+            print("✅ FAISS vector database loaded successfully")
+
+        return vector_db
+
+    except Exception as e:
+        print("❌ Failed to load FAISS vector database:", str(e))
+        raise
+
+
+# ==================== LLM SETUP & CONFIGURATION ====================
+
+def configure_llm_model(api_key: str = GROQ_API_KEY, model_name: str = GROQ_MODEL_NAME):
+    """Configure and return the Groq LLM instance.
+
+    Performs a basic API key check and returns a ChatGroq instance.
     """
-    # 🎯 Initialize embeddings model
-    embeddings = OllamaEmbeddings(model=OLLAMA_MODEL_NAME)
-    
-    # 🚀 Debug logging
+    if not api_key:
+        # don't crash silently — inform the user and continue (tests or offline dev may not have key)
+        print("⚠️  GROQ_API_KEY not found in environment variables. LLM calls will likely fail.")
+
     if DEBUG_MODE:
-        print("🔧 Loading FAISS database from:", FAISS_DB_PATH)
-    
-=======
-# Load environment configuration variables
-load_dotenv()
+        print("🔧 Configuring Groq LLM with model:", model_name)
 
-# Application Constants and Configuration
-FAISS_VECTOR_DB_PATH = "vectorstore/db_faiss"
-OLLAMA_EMBEDDING_MODEL = "deepseek-r1:1.5b"
-GROQ_LLM_MODEL = "deepseek-r1-distill-llama-70b"  # Alternative: "deepseek-coder:6.7b-instruct"
-GROQ_API_KEY_VALUE = os.getenv("GROQ_API_KEY")
-
-# Step 1: Initialize and Load FAISS Vector Database
-def initialize_vector_database():
-    """Initialize embeddings and load FAISS vector store from local directory"""
-    embedding_model = OllamaEmbeddings(model=OLLAMA_EMBEDDING_MODEL)
->>>>>>> 2ea6df11
-    return FAISS.load_local(
-        FAISS_VECTOR_DB_PATH,
-        embeddings=embedding_model,
-        allow_dangerous_deserialization=True
+    llm = ChatGroq(
+        api_key=api_key,
+        model_name=model_name,
+        temperature=MODEL_CONFIG.get("temperature", 0.2),
+        # additional parameters like max_tokens/timeouts can be added here if supported
     )
 
-<<<<<<< HEAD
-# ==================== LLM SETUP & CONFIGURATION ====================
-# Step 2: Setup LLM with Groq
-def setup_llm():
-    """
-    🧠 Initialize and configure the Groq language model
-    Returns: Configured ChatGroq instance
-    Raises: Exception if API key is missing or invalid
-    """
-    # 🎯 API key validation placeholder
-    if not GROQ_API_KEY:
-        print("⚠️  GROQ_API_KEY not found in environment variables")
-        # 🎯 TODO: Add proper error handling
-    
-    # 🚀 Initialize Groq LLM with configuration
-    llm = ChatGroq(
-        api_key=GROQ_API_KEY,
-        model_name=GROQ_MODEL,
-        temperature=MODEL_CONFIG["temperature"]
-        # 🎯 TODO: Add additional model parameters
-=======
-# Step 2: Configure and Setup LLM with Groq
-def configure_llm_model():
-    """Configure and return the Groq LLM instance with specified parameters"""
-    return ChatGroq(
-        api_key=GROQ_API_KEY_VALUE,
-        model_name=GROQ_LLM_MODEL,
-        temperature=0.2
->>>>>>> 2ea6df11
-    )
-    
-    if DEBUG_MODE:
-        print("🔧 LLM configured with model:", GROQ_MODEL)
-    
     return llm
 
-<<<<<<< HEAD
+
 # ==================== CONTEXT PROCESSING ====================
-# Step 3: Get context from retrieved documents
-def get_context(docs):
-    """
-    📄 Process and concatenate document contents for context
-    Args:
-        docs: List of retrieved documents
-    Returns: Concatenated context string
-    """
-    # 🎯 TODO: Add document filtering based on relevance scores
-    # 🎯 TODO: Implement context length optimization
-    
-    context = "\n\n".join([doc.page_content for doc in docs])
-    
+
+def extract_document_context(retrieved_docs):
+    """Combine page content from multiple documents into a single context string."""
+    if not retrieved_docs:
+        return ""
+    context = "\n\n".join([getattr(doc, "page_content", str(doc)) for doc in retrieved_docs])
+
     if DEBUG_MODE:
-        print(f"📊 Retrieved {len(docs)} documents for context")
+        print(f"📊 Retrieved {len(retrieved_docs)} documents for context")
         print(f"📝 Context length: {len(context)} characters")
-    
+
     return context
 
+
 # ==================== PROMPT TEMPLATE SYSTEM ====================
-# Step 4: Use RAG prompt template
-PROMPT_TEMPLATE = """
-You are a legal AI assistant designed to help content creators understand contracts by simplifying complex legal language into clear, plain English.
-Use only the information provided in the contract text. Do not make assumptions or generate legal advice beyond the context.
-Always respond in a **formal, assertive tone** and ensure **full legal clarity** while simplifying. 
-Your goal is to make the terms transparent and easily understandable for a non-lawyer creator.
-=======
-# Step 3: Extract context from retrieved documents
-def extract_document_context(retrieved_docs):
-    """Combine page content from multiple documents into single context string"""
-    return "\n\n".join([doc.page_content for doc in retrieved_docs])
 
-
-# Enhanced RAG prompt template with improved formatting
 LEGAL_ASSISTANT_PROMPT = """
-You are a specialized legal AI assistant designed to help content creators understand complex contracts by translating legal jargon into clear, plain English.
-Use only the information provided in the contract text. Do not make assumptions or generate legal advice beyond the given context.
-Always respond in a **professional, assertive tone** and ensure **complete legal clarity** while simplifying complex terms. 
-Your primary objective is to make contractual terms transparent and easily understandable for creators without legal backgrounds.
->>>>>>> 2ea6df11
+You are a specialized legal AI assistant designed to help content creators understand complex contracts by translating legal jargon into clear, plain English. Use only the information provided in the contract text. Do not make assumptions or generate legal advice beyond the given context. Always respond in a **professional, assertive tone** and ensure **complete legal clarity** while simplifying complex terms.
 
 **Required Response Format:**
 Contract Summary:
@@ -157,42 +114,6 @@
 - Rewrite the entire clause or section using simple, everyday language while preserving all legal meaning and intent.
 
 ---
-
-Example Demonstration 1:
-
-Original Contract Text:
-"The Creator hereby grants the Platform an irrevocable, worldwide, royalty-free license to use, reproduce, modify, and distribute their content across any media now known or later developed."
-
-<<<<<<< HEAD
-Answer:
-Summary:
-This clause talks about how the platform can use the creator's content.
-
-Key Terms Explained:
-- "Irrevocable": Cannot be withdrawn once granted.
-- "Royalty-free": You won't get paid each time your content is used.
-- "Worldwide": Applies globally.
-- "Any media": Includes all current and future formats (e.g., YouTube, podcasts, VR, etc.).
-
-Plain English Version:
-Once you upload content to the platform, they can use it anywhere, however they like, without paying you—and you can't take back those rights.
-=======
-Assistant Response:
-Contract Summary:
-This section outlines how the platform can utilize the creator's uploaded content.
-
-Key Legal Terms Explained:
-- "Irrevocable": Rights cannot be revoked once granted.
-- "Royalty-free": No ongoing payments for content usage.
-- "Worldwide": Global application of rights.
-- "Any media": Includes all current and future distribution channels.
-
-Simplified Plain English Version:
-Once you upload content, the platform can use it anywhere in the world, in any format (including future technologies), without paying you additional fees—and you cannot revoke these permissions.
->>>>>>> 2ea6df11
-
----
-
 Now process the following contract text using the same structured approach:
 
 User Question: {question}
@@ -201,96 +122,70 @@
 Assistant Response:
 """
 
-# 🎯 TODO: Add multiple prompt templates for different use cases
-# 🎯 TODO: Implement prompt versioning system
 
-<<<<<<< HEAD
 # ==================== RAG PIPELINE EXECUTION ====================
-def ask_question(llm, vector_db, query):
+
+def process_legal_query(llm_instance, vector_database, user_query: str):
+    """Process a user query using a RAG pipeline and return the LLM response.
+
+    Args:
+        llm_instance: Initialized LLM (ChatGroq)
+        vector_database: FAISS vectorstore instance
+        user_query: The user's question about the contract
+
+    Returns:
+        Model-generated response string
     """
-    ❓ Execute the RAG pipeline to answer legal questions
-    Args:
-        llm: Initialized language model
-        vector_db: FAISS vector database
-        query: User question string
-    Returns: AI-generated response
-    """
-    # 🔍 Retrieve relevant documents
-    docs = vector_db.similarity_search(query)
-    
-    # 📄 Process context from documents
-    context = get_context(docs)
-    
-    # 🎯 Create prompt template
-    prompt = ChatPromptTemplate.from_template(PROMPT_TEMPLATE)
-    
-    # 🔗 Build processing chain
-    chain = prompt | llm
-    
-    if DEBUG_MODE:
-        print("🔧 Executing RAG pipeline...")
-        print(f"📝 Query: {query}")
-    
-    # 🚀 Invoke the chain
-    return chain.invoke({"question": query, "context": context})
+    # Retrieve similar documents (you can pass a k parameter if desired)
+    try:
+        retrieved_documents = []
+        if vector_database is not None:
+            retrieved_documents = vector_database.similarity_search(user_query)
+        else:
+            if DEBUG_MODE:
+                print("⚠️  No vector database provided; proceeding without retrieved context.")
+
+        document_context = extract_document_context(retrieved_documents)
+
+        prompt_template = ChatPromptTemplate.from_template(LEGAL_ASSISTANT_PROMPT)
+        rag_chain = prompt_template | llm_instance
+
+        if DEBUG_MODE:
+            print("🔧 Executing RAG pipeline...")
+            print("📝 Query:", user_query)
+
+        # invoke the chain
+        return rag_chain.invoke({"question": user_query, "context": document_context})
+
+    except Exception as e:
+        print("❌ Error while processing legal query:", str(e))
+        raise
+
 
 # ==================== MAIN EXECUTION BLOCK ====================
-# 🔁 Run the pipeline
 if __name__ == "__main__":
-    # 🎯 TODO: Add command-line argument parsing
-    # 🎯 TODO: Implement interactive mode
-    
-    query = input("Ask your legal question: ")
-    
-    if DEBUG_MODE:
-        print("\n" + "="*50)
-        print("🚀 Starting RAG Pipeline Execution")
-        print("="*50)
-=======
-def process_legal_query(llm_instance, vector_database, user_query):
-    """Process user query using RAG pipeline and return AI response"""
-    retrieved_documents = vector_database.similarity_search(user_query)
-    document_context = extract_document_context(retrieved_documents)
-    prompt_template = ChatPromptTemplate.from_template(LEGAL_ASSISTANT_PROMPT)
-    rag_chain = prompt_template | llm_instance
-    return rag_chain.invoke({"question": user_query, "context": document_context})
+    try:
+        print("[🔧] Initializing FAISS vector database...")
+        vector_db = None
+        try:
+            vector_db = initialize_vector_database()
+        except Exception:
+            print("[!] Continuing without a vector DB. You can still run local tests but RAG will be disabled.")
 
+        print("[⚙️] Configuring Groq LLM model...")
+        groq_llm = configure_llm_model()
 
-# 🚀 Main execution pipeline
-if __name__ == "__main__":
-    user_question = input("Enter your legal contract question: ")
->>>>>>> 2ea6df11
+        user_question = input("Enter your legal contract question: ")
 
-    print("[🔧] Initializing FAISS vector database...")
-    vector_db = initialize_vector_database()
+        print("[💭] Processing your legal query...\n")
+        ai_response = process_legal_query(groq_llm, vector_db, user_question)
 
-    print("[⚙️] Configuring Groq LLM model...")
-    groq_llm = configure_llm_model()
+        print("\n💡 Legal Assistant Response:\n", ai_response)
 
-<<<<<<< HEAD
-    print("[+] Answering your question...\n")
-    response = ask_question(llm, db, query)
-    
-    if DEBUG_MODE:
-        print("\n" + "="*50)
-        print("✅ Pipeline Execution Complete")
-        print("="*50)
-    
-    print("💡 AI Answer:\n", response)
+        # Additional logging for debugging purposes
+        print(f"\n[📊] Query processing completed for: '{user_question[:50]}...'")
 
-# 🎯 Future enhancement placeholders
-# TODO: Add response caching mechanism
-# TODO: Implement conversation history
-# TODO: Add response quality metrics
-# TODO: Create batch processing mode
-# TODO: Add API endpoint wrapper
-
-# ==================== END OF ENHANCEMENTS ====================
-=======
-    print("[💭] Processing your legal query...\n")
-    ai_response = process_legal_query(groq_llm, vector_db, user_question)
-    print("💡 Legal Assistant Response:\n", ai_response)
-    
-    # Additional logging for debugging purposes
-    print(f"\n[📊] Query processing completed for: '{user_question[:50]}...'")
->>>>>>> 2ea6df11
+    except KeyboardInterrupt:
+        print("\nExecution cancelled by user.")
+    except Exception as main_e:
+        print("Unexpected error in main execution:", str(main_e))