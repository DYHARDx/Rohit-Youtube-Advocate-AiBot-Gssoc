--- conflicted
+++ resolved
@@ -15,6 +15,8 @@
 GROQ_API_KEY = os.getenv("GROQ_API_KEY")
 
 # Step 1: Load FAISS Vector DB
+
+
 def load_faiss_db():
     embeddings = OllamaEmbeddings(model=OLLAMA_MODEL_NAME)
     return FAISS.load_local(
@@ -24,6 +26,8 @@
     )
 
 # Step 2: Setup LLM with Groq
+
+
 def setup_llm():
     return ChatGroq(
         api_key=GROQ_API_KEY,
@@ -32,8 +36,11 @@
     )
 
 # Step 3: Get context from retrieved documents
+
+
 def get_context(docs):
     return "\n\n".join([doc.page_content for doc in docs])
+
 
 # Step 4: Use RAG prompt template
 PROMPT_TEMPLATE = """
@@ -41,23 +48,6 @@
 Use only the information provided in the contract text. Do not make assumptions or generate legal advice beyond the context.
 Always respond in a **formal, assertive tone** and ensure **full legal clarity** while simplifying. 
 Your goal is to make the terms transparent and easily understandable for a non-lawyer creator.
-<<<<<<< HEAD
-**Structure your response in this format:**
-Summary:
-- Give a high-level explanation of what the contract or clause is about.
-Key Terms Explained:
-- Bullet out and explain any important terms, rights, obligations, timelines, fees, ownership clauses, or penalties.
-- Flag anything that may require special attention (e.g., exclusivity, indemnity, automatic renewals).
-Plain English Version:
-- Rewrite the entire clause/section in simple, everyday language while preserving all its meaning.
----
-Example 1:
-Contract Text:
-"The Creator hereby grants the Platform an irrevocable, worldwide, royalty-free license to use, reproduce, modify, and distribute their content across any media now known or later developed."
-Answer:
-Summary:
-This clause talks about how the platform can use the creator’s content.
-=======
 
 **Structure your response in this format:**
 Summary:
@@ -81,24 +71,17 @@
 Summary:
 This clause talks about how the platform can use the creator’s content.
 
->>>>>>> 06b96d35
 Key Terms Explained:
 - "Irrevocable": Cannot be withdrawn once granted.
 - "Royalty-free": You won’t get paid each time your content is used.
 - "Worldwide": Applies globally.
 - "Any media": Includes all current and future formats (e.g., YouTube, podcasts, VR, etc.).
-<<<<<<< HEAD
-Plain English Version:
-Once you upload content to the platform, they can use it anywhere, however they like, without paying you—and you can’t take back those rights.
----
-=======
 
 Plain English Version:
 Once you upload content to the platform, they can use it anywhere, however they like, without paying you—and you can’t take back those rights.
 
 ---
 
->>>>>>> 06b96d35
 Now simplify the following contract in the same format:
 
 Question: {question}
@@ -107,12 +90,14 @@
 Answer:
 """
 
+
 def ask_question(llm, vector_db, query):
     docs = vector_db.similarity_search(query)
     context = get_context(docs)
     prompt = ChatPromptTemplate.from_template(PROMPT_TEMPLATE)
     chain = prompt | llm
     return chain.invoke({"question": query, "context": context})
+
 
 # 🔁 Run the pipeline
 if __name__ == "__main__":
